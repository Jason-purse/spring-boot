/*
 * Copyright 2012-2019 the original author or authors.
 *
 * Licensed under the Apache License, Version 2.0 (the "License");
 * you may not use this file except in compliance with the License.
 * You may obtain a copy of the License at
 *
 *      https://www.apache.org/licenses/LICENSE-2.0
 *
 * Unless required by applicable law or agreed to in writing, software
 * distributed under the License is distributed on an "AS IS" BASIS,
 * WITHOUT WARRANTIES OR CONDITIONS OF ANY KIND, either express or implied.
 * See the License for the specific language governing permissions and
 * limitations under the License.
 */

package org.springframework.boot.autoconfigure.ldap;

import org.junit.jupiter.api.Test;

import org.springframework.boot.autoconfigure.AutoConfigurations;
import org.springframework.boot.test.context.runner.ApplicationContextRunner;
import org.springframework.context.annotation.Bean;
import org.springframework.context.annotation.Configuration;
import org.springframework.context.annotation.Primary;
import org.springframework.ldap.core.LdapTemplate;
import org.springframework.ldap.core.support.LdapContextSource;
import org.springframework.ldap.pool2.factory.PoolConfig;
import org.springframework.ldap.pool2.factory.PooledContextSource;

import static org.assertj.core.api.Assertions.assertThat;

/**
 * Tests for {@link LdapAutoConfiguration}.
 *
 * @author Eddú Meléndez
 * @author Stephane Nicoll
 * @author Vedran Pavic
 */
class LdapAutoConfigurationTests {

	private ApplicationContextRunner contextRunner = new ApplicationContextRunner()
			.withConfiguration(AutoConfigurations.of(LdapAutoConfiguration.class));

	@Test
	void contextSourceWithDefaultUrl() {
		this.contextRunner.run((context) -> {
			LdapContextSource contextSource = context.getBean(LdapContextSource.class);
			assertThat(contextSource.getUrls()).containsExactly("ldap://localhost:389");
			assertThat(contextSource.isAnonymousReadOnly()).isFalse();
		});
	}

	@Test
	void contextSourceWithSingleUrl() {
		this.contextRunner.withPropertyValues("spring.ldap.urls:ldap://localhost:123").run((context) -> {
			LdapContextSource contextSource = context.getBean(LdapContextSource.class);
			assertThat(contextSource.getUrls()).containsExactly("ldap://localhost:123");
		});
	}

	@Test
	void contextSourceWithSeveralUrls() {
		this.contextRunner.withPropertyValues("spring.ldap.urls:ldap://localhost:123,ldap://mycompany:123")
				.run((context) -> {
					LdapContextSource contextSource = context.getBean(LdapContextSource.class);
					LdapProperties ldapProperties = context.getBean(LdapProperties.class);
					assertThat(contextSource.getUrls()).containsExactly("ldap://localhost:123", "ldap://mycompany:123");
					assertThat(ldapProperties.getUrls()).hasSize(2);
				});
	}

	@Test
	void contextSourceWithExtraCustomization() {
		this.contextRunner.withPropertyValues("spring.ldap.urls:ldap://localhost:123", "spring.ldap.username:root",
				"spring.ldap.password:secret", "spring.ldap.anonymous-read-only:true",
				"spring.ldap.base:cn=SpringDevelopers",
				"spring.ldap.baseEnvironment.java.naming.security.authentication:DIGEST-MD5").run((context) -> {
					LdapContextSource contextSource = context.getBean(LdapContextSource.class);
					assertThat(contextSource.getUserDn()).isEqualTo("root");
					assertThat(contextSource.getPassword()).isEqualTo("secret");
					assertThat(contextSource.isAnonymousReadOnly()).isTrue();
					assertThat(contextSource.getBaseLdapPathAsString()).isEqualTo("cn=SpringDevelopers");
					LdapProperties ldapProperties = context.getBean(LdapProperties.class);
					assertThat(ldapProperties.getBaseEnvironment()).containsEntry("java.naming.security.authentication",
							"DIGEST-MD5");
				});
	}

	@Test
<<<<<<< HEAD
	void templateExists() {
=======
	public void contextSourceWithNoCustomization() {
		this.contextRunner.run((context) -> {
			LdapContextSource contextSource = context.getBean(LdapContextSource.class);
			assertThat(contextSource.getUserDn()).isEqualTo("");
			assertThat(contextSource.getPassword()).isEqualTo("");
			assertThat(contextSource.isAnonymousReadOnly()).isFalse();
			assertThat(contextSource.getBaseLdapPathAsString()).isEqualTo("");
		});
	}

	@Test
	public void templateExists() {
>>>>>>> 3a20b1d9
		this.contextRunner.withPropertyValues("spring.ldap.urls:ldap://localhost:389")
				.run((context) -> assertThat(context).hasSingleBean(LdapTemplate.class));
	}

	@Test
	void contextSourceWithUserProvidedPooledContextSource() {
		this.contextRunner.withUserConfiguration(PooledContextSourceConfig.class).run((context) -> {
			LdapContextSource contextSource = context.getBean(LdapContextSource.class);
			assertThat(contextSource.getUrls()).containsExactly("ldap://localhost:389");
			assertThat(contextSource.isAnonymousReadOnly()).isFalse();
		});
	}

	@Configuration(proxyBeanMethods = false)
	static class PooledContextSourceConfig {

		@Bean
		@Primary
		PooledContextSource pooledContextSource(LdapContextSource ldapContextSource) {
			PooledContextSource pooledContextSource = new PooledContextSource(new PoolConfig());
			pooledContextSource.setContextSource(ldapContextSource);
			return pooledContextSource;
		}

	}

}<|MERGE_RESOLUTION|>--- conflicted
+++ resolved
@@ -88,10 +88,7 @@
 	}
 
 	@Test
-<<<<<<< HEAD
-	void templateExists() {
-=======
-	public void contextSourceWithNoCustomization() {
+	void contextSourceWithNoCustomization() {
 		this.contextRunner.run((context) -> {
 			LdapContextSource contextSource = context.getBean(LdapContextSource.class);
 			assertThat(contextSource.getUserDn()).isEqualTo("");
@@ -102,8 +99,7 @@
 	}
 
 	@Test
-	public void templateExists() {
->>>>>>> 3a20b1d9
+	void templateExists() {
 		this.contextRunner.withPropertyValues("spring.ldap.urls:ldap://localhost:389")
 				.run((context) -> assertThat(context).hasSingleBean(LdapTemplate.class));
 	}
