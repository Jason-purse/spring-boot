--- conflicted
+++ resolved
@@ -171,24 +171,6 @@
 	@Test
 	void overrideLiquibaseInfrastructure() {
 		this.contextRunner.withUserConfiguration(EmbeddedDataSourceConfiguration.class)
-<<<<<<< HEAD
-				.withPropertyValues("spring.liquibase.liquibase-schema:public",
-						"spring.liquibase.liquibase-tablespace:infra",
-						"spring.liquibase.database-change-log-table:LIQUI_LOG",
-						"spring.liquibase.database-change-log-lock-table:LIQUI_LOCK")
-				.run((context) -> {
-					SpringLiquibase liquibase = context.getBean(SpringLiquibase.class);
-					assertThat(liquibase.getLiquibaseSchema()).isEqualTo("public");
-					assertThat(liquibase.getLiquibaseTablespace()).isEqualTo("infra");
-					assertThat(liquibase.getDatabaseChangeLogTable()).isEqualTo("LIQUI_LOG");
-					assertThat(liquibase.getDatabaseChangeLogLockTable()).isEqualTo("LIQUI_LOCK");
-					JdbcTemplate jdbcTemplate = new JdbcTemplate(context.getBean(DataSource.class));
-					assertThat(jdbcTemplate.queryForObject("SELECT COUNT(*) FROM public.LIQUI_LOG", Integer.class))
-							.isOne();
-					assertThat(jdbcTemplate.queryForObject("SELECT COUNT(*) FROM public.LIQUI_LOCK", Integer.class))
-							.isOne();
-				});
-=======
 			.withPropertyValues("spring.liquibase.liquibase-schema:public",
 					"spring.liquibase.liquibase-tablespace:infra",
 					"spring.liquibase.database-change-log-table:LIQUI_LOG",
@@ -200,12 +182,10 @@
 				assertThat(liquibase.getDatabaseChangeLogTable()).isEqualTo("LIQUI_LOG");
 				assertThat(liquibase.getDatabaseChangeLogLockTable()).isEqualTo("LIQUI_LOCK");
 				JdbcTemplate jdbcTemplate = new JdbcTemplate(context.getBean(DataSource.class));
-				assertThat(jdbcTemplate.queryForObject("SELECT COUNT(*) FROM public.LIQUI_LOG", Integer.class))
-					.isEqualTo(1);
+				assertThat(jdbcTemplate.queryForObject("SELECT COUNT(*) FROM public.LIQUI_LOG", Integer.class)).isOne();
 				assertThat(jdbcTemplate.queryForObject("SELECT COUNT(*) FROM public.LIQUI_LOCK", Integer.class))
-					.isEqualTo(1);
-			});
->>>>>>> df5898a1
+					.isOne();
+			});
 	}
 
 	@Test
@@ -326,43 +306,29 @@
 	@Test
 	void overrideLabelFilter() {
 		this.contextRunner.withUserConfiguration(EmbeddedDataSourceConfiguration.class)
-<<<<<<< HEAD
-				.withPropertyValues("spring.liquibase.label-filter:test, production").run(assertLiquibase(
-						(liquibase) -> assertThat(liquibase.getLabelFilter()).isEqualTo("test, production")));
+			.withPropertyValues("spring.liquibase.label-filter:test, production")
+			.run(assertLiquibase((liquibase) -> assertThat(liquibase.getLabelFilter()).isEqualTo("test, production")));
 	}
 
 	@Test
 	@Deprecated(since = "3.0.0", forRemoval = true)
 	void overrideLabelFilterWithDeprecatedLabelsProperty() {
 		this.contextRunner.withUserConfiguration(EmbeddedDataSourceConfiguration.class)
-				.withPropertyValues("spring.liquibase.labels:test, production").run(assertLiquibase(
-						(liquibase) -> assertThat(liquibase.getLabelFilter()).isEqualTo("test, production")));
-=======
 			.withPropertyValues("spring.liquibase.labels:test, production")
-			.run(assertLiquibase((liquibase) -> assertThat(liquibase.getLabels()).isEqualTo("test, production")));
->>>>>>> df5898a1
+			.run(assertLiquibase((liquibase) -> assertThat(liquibase.getLabelFilter()).isEqualTo("test, production")));
 	}
 
 	@Test
 	@SuppressWarnings("unchecked")
 	void testOverrideParameters() {
 		this.contextRunner.withUserConfiguration(EmbeddedDataSourceConfiguration.class)
-<<<<<<< HEAD
-				.withPropertyValues("spring.liquibase.parameters.foo:bar").run(assertLiquibase((liquibase) -> {
-					Map<String, String> parameters = (Map<String, String>) ReflectionTestUtils.getField(liquibase,
-							"parameters");
-					assertThat(parameters).containsKey("foo");
-					assertThat(parameters).containsEntry("foo", "bar");
-				}));
-=======
 			.withPropertyValues("spring.liquibase.parameters.foo:bar")
 			.run(assertLiquibase((liquibase) -> {
 				Map<String, String> parameters = (Map<String, String>) ReflectionTestUtils.getField(liquibase,
 						"parameters");
 				assertThat(parameters).containsKey("foo");
-				assertThat(parameters.get("foo")).isEqualTo("bar");
-			}));
->>>>>>> df5898a1
+				assertThat(parameters).containsEntry("foo", "bar");
+			}));
 	}
 
 	@Test
@@ -458,7 +424,7 @@
 		RuntimeHints hints = new RuntimeHints();
 		new LiquibaseAutoConfigurationRuntimeHints().registerHints(hints, getClass().getClassLoader());
 		assertThat(RuntimeHintsPredicates.resource().forResource("db/changelog/db.changelog-master.yaml"))
-				.accepts(hints);
+			.accepts(hints);
 	}
 
 	private ContextConsumer<AssertableApplicationContext> assertLiquibase(Consumer<SpringLiquibase> consumer) {
