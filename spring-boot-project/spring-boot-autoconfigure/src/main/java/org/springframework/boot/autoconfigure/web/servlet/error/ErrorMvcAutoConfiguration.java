/*
 * Copyright 2012-2019 the original author or authors.
 *
 * Licensed under the Apache License, Version 2.0 (the "License");
 * you may not use this file except in compliance with the License.
 * You may obtain a copy of the License at
 *
 *      https://www.apache.org/licenses/LICENSE-2.0
 *
 * Unless required by applicable law or agreed to in writing, software
 * distributed under the License is distributed on an "AS IS" BASIS,
 * WITHOUT WARRANTIES OR CONDITIONS OF ANY KIND, either express or implied.
 * See the License for the specific language governing permissions and
 * limitations under the License.
 */

package org.springframework.boot.autoconfigure.web.servlet.error;

import java.util.Date;
import java.util.List;
import java.util.Map;
import java.util.stream.Collectors;

import javax.servlet.Servlet;
import javax.servlet.http.HttpServletRequest;
import javax.servlet.http.HttpServletResponse;

import org.apache.commons.logging.Log;
import org.apache.commons.logging.LogFactory;

import org.springframework.aop.framework.autoproxy.AutoProxyUtils;
import org.springframework.beans.BeansException;
import org.springframework.beans.factory.ObjectProvider;
import org.springframework.beans.factory.config.BeanFactoryPostProcessor;
import org.springframework.beans.factory.config.ConfigurableListableBeanFactory;
import org.springframework.boot.autoconfigure.AutoConfigureBefore;
import org.springframework.boot.autoconfigure.EnableAutoConfiguration;
import org.springframework.boot.autoconfigure.condition.ConditionMessage;
import org.springframework.boot.autoconfigure.condition.ConditionOutcome;
import org.springframework.boot.autoconfigure.condition.ConditionalOnBean;
import org.springframework.boot.autoconfigure.condition.ConditionalOnClass;
import org.springframework.boot.autoconfigure.condition.ConditionalOnMissingBean;
import org.springframework.boot.autoconfigure.condition.ConditionalOnProperty;
import org.springframework.boot.autoconfigure.condition.ConditionalOnWebApplication;
import org.springframework.boot.autoconfigure.condition.ConditionalOnWebApplication.Type;
import org.springframework.boot.autoconfigure.condition.SearchStrategy;
import org.springframework.boot.autoconfigure.condition.SpringBootCondition;
import org.springframework.boot.autoconfigure.template.TemplateAvailabilityProvider;
import org.springframework.boot.autoconfigure.template.TemplateAvailabilityProviders;
import org.springframework.boot.autoconfigure.web.ResourceProperties;
import org.springframework.boot.autoconfigure.web.ServerProperties;
import org.springframework.boot.autoconfigure.web.servlet.DispatcherServletPath;
import org.springframework.boot.autoconfigure.web.servlet.WebMvcAutoConfiguration;
import org.springframework.boot.autoconfigure.web.servlet.WebMvcProperties;
import org.springframework.boot.context.properties.EnableConfigurationProperties;
import org.springframework.boot.web.server.ErrorPage;
import org.springframework.boot.web.server.ErrorPageRegistrar;
import org.springframework.boot.web.server.ErrorPageRegistry;
import org.springframework.boot.web.server.WebServerFactoryCustomizer;
import org.springframework.boot.web.servlet.error.DefaultErrorAttributes;
import org.springframework.boot.web.servlet.error.ErrorAttributes;
import org.springframework.boot.web.servlet.error.ErrorController;
import org.springframework.context.ApplicationContext;
import org.springframework.context.annotation.Bean;
import org.springframework.context.annotation.ConditionContext;
import org.springframework.context.annotation.Conditional;
import org.springframework.context.annotation.Configuration;
import org.springframework.core.Ordered;
import org.springframework.core.type.AnnotatedTypeMetadata;
import org.springframework.web.servlet.DispatcherServlet;
import org.springframework.web.servlet.View;
import org.springframework.web.servlet.view.BeanNameViewResolver;
import org.springframework.web.util.HtmlUtils;

/**
 * {@link EnableAutoConfiguration Auto-configuration} to render errors via an MVC error
 * controller.
 *
 * @author Dave Syer
 * @author Andy Wilkinson
 * @author Stephane Nicoll
<<<<<<< HEAD
 * @author Brian Clozel
=======
 * @since 1.0.0
>>>>>>> cfeb0239
 */
@Configuration
@ConditionalOnWebApplication(type = Type.SERVLET)
@ConditionalOnClass({ Servlet.class, DispatcherServlet.class })
// Load before the main WebMvcAutoConfiguration so that the error View is available
@AutoConfigureBefore(WebMvcAutoConfiguration.class)
@EnableConfigurationProperties({ ServerProperties.class, ResourceProperties.class, WebMvcProperties.class })
public class ErrorMvcAutoConfiguration {

	private final ServerProperties serverProperties;

	private final DispatcherServletPath dispatcherServletPath;

	private final List<ErrorViewResolver> errorViewResolvers;

	public ErrorMvcAutoConfiguration(ServerProperties serverProperties, DispatcherServletPath dispatcherServletPath,
			ObjectProvider<ErrorViewResolver> errorViewResolvers) {
		this.serverProperties = serverProperties;
		this.dispatcherServletPath = dispatcherServletPath;
		this.errorViewResolvers = errorViewResolvers.orderedStream().collect(Collectors.toList());
	}

	@Bean
	@ConditionalOnMissingBean(value = ErrorAttributes.class, search = SearchStrategy.CURRENT)
	public DefaultErrorAttributes errorAttributes() {
		return new DefaultErrorAttributes(this.serverProperties.getError().isIncludeException());
	}

	@Bean
	@ConditionalOnMissingBean(value = ErrorController.class, search = SearchStrategy.CURRENT)
	public BasicErrorController basicErrorController(ErrorAttributes errorAttributes) {
		return new BasicErrorController(errorAttributes, this.serverProperties.getError(), this.errorViewResolvers);
	}

	@Bean
	public ErrorPageCustomizer errorPageCustomizer() {
		return new ErrorPageCustomizer(this.serverProperties, this.dispatcherServletPath);
	}

	@Bean
	public static PreserveErrorControllerTargetClassPostProcessor preserveErrorControllerTargetClassPostProcessor() {
		return new PreserveErrorControllerTargetClassPostProcessor();
	}

	@Configuration
	static class DefaultErrorViewResolverConfiguration {

		private final ApplicationContext applicationContext;

		private final ResourceProperties resourceProperties;

		DefaultErrorViewResolverConfiguration(ApplicationContext applicationContext,
				ResourceProperties resourceProperties) {
			this.applicationContext = applicationContext;
			this.resourceProperties = resourceProperties;
		}

		@Bean
		@ConditionalOnBean(DispatcherServlet.class)
		@ConditionalOnMissingBean
		public DefaultErrorViewResolver conventionErrorViewResolver() {
			return new DefaultErrorViewResolver(this.applicationContext, this.resourceProperties);
		}

	}

	@Configuration
	@ConditionalOnProperty(prefix = "server.error.whitelabel", name = "enabled", matchIfMissing = true)
	@Conditional(ErrorTemplateMissingCondition.class)
	protected static class WhitelabelErrorViewConfiguration {

		private final StaticView defaultErrorView = new StaticView();

		@Bean(name = "error")
		@ConditionalOnMissingBean(name = "error")
		public View defaultErrorView() {
			return this.defaultErrorView;
		}

		// If the user adds @EnableWebMvc then the bean name view resolver from
		// WebMvcAutoConfiguration disappears, so add it back in to avoid disappointment.
		@Bean
		@ConditionalOnMissingBean
		public BeanNameViewResolver beanNameViewResolver() {
			BeanNameViewResolver resolver = new BeanNameViewResolver();
			resolver.setOrder(Ordered.LOWEST_PRECEDENCE - 10);
			return resolver;
		}

	}

	/**
	 * {@link SpringBootCondition} that matches when no error template view is detected.
	 */
	private static class ErrorTemplateMissingCondition extends SpringBootCondition {

		@Override
		public ConditionOutcome getMatchOutcome(ConditionContext context, AnnotatedTypeMetadata metadata) {
			ConditionMessage.Builder message = ConditionMessage.forCondition("ErrorTemplate Missing");
			TemplateAvailabilityProviders providers = new TemplateAvailabilityProviders(context.getClassLoader());
			TemplateAvailabilityProvider provider = providers.getProvider("error", context.getEnvironment(),
					context.getClassLoader(), context.getResourceLoader());
			if (provider != null) {
				return ConditionOutcome.noMatch(message.foundExactly("template from " + provider));
			}
			return ConditionOutcome.match(message.didNotFind("error template view").atAll());
		}

	}

	/**
	 * Simple {@link View} implementation that writes a default HTML error page.
	 */
	private static class StaticView implements View {

		private static final Log logger = LogFactory.getLog(StaticView.class);

		@Override
		public void render(Map<String, ?> model, HttpServletRequest request, HttpServletResponse response)
				throws Exception {
			if (response.isCommitted()) {
				String message = getMessage(model);
				logger.error(message);
				return;
			}
			StringBuilder builder = new StringBuilder();
			Date timestamp = (Date) model.get("timestamp");
			Object message = model.get("message");
			Object trace = model.get("trace");
			if (response.getContentType() == null) {
				response.setContentType(getContentType());
			}
			builder.append("<html><body><h1>Whitelabel Error Page</h1>").append(
					"<p>This application has no explicit mapping for /error, so you are seeing this as a fallback.</p>")
					.append("<div id='created'>").append(timestamp).append("</div>")
					.append("<div>There was an unexpected error (type=").append(htmlEscape(model.get("error")))
					.append(", status=").append(htmlEscape(model.get("status"))).append(").</div>");
			if (message != null) {
				builder.append("<div>").append(htmlEscape(message)).append("</div>");
			}
			if (trace != null) {
				builder.append("<div style='white-space:pre-wrap;'>").append(htmlEscape(trace)).append("</div>");
			}
			builder.append("</body></html>");
			response.getWriter().append(builder.toString());
		}

		private String htmlEscape(Object input) {
			return (input != null) ? HtmlUtils.htmlEscape(input.toString()) : null;
		}

		private String getMessage(Map<String, ?> model) {
			Object path = model.get("path");
			String message = "Cannot render error page for request [" + path + "]";
			if (model.get("message") != null) {
				message += " and exception [" + model.get("message") + "]";
			}
			message += " as the response has already been committed.";
			message += " As a result, the response may have the wrong status code.";
			return message;
		}

		@Override
		public String getContentType() {
			return "text/html";
		}

	}

	/**
	 * {@link WebServerFactoryCustomizer} that configures the server's error pages.
	 */
	private static class ErrorPageCustomizer implements ErrorPageRegistrar, Ordered {

		private final ServerProperties properties;

		private final DispatcherServletPath dispatcherServletPath;

		protected ErrorPageCustomizer(ServerProperties properties, DispatcherServletPath dispatcherServletPath) {
			this.properties = properties;
			this.dispatcherServletPath = dispatcherServletPath;
		}

		@Override
		public void registerErrorPages(ErrorPageRegistry errorPageRegistry) {
			ErrorPage errorPage = new ErrorPage(
					this.dispatcherServletPath.getRelativePath(this.properties.getError().getPath()));
			errorPageRegistry.addErrorPages(errorPage);
		}

		@Override
		public int getOrder() {
			return 0;
		}

	}

	/**
	 * {@link BeanFactoryPostProcessor} to ensure that the target class of ErrorController
	 * MVC beans are preserved when using AOP.
	 */
	static class PreserveErrorControllerTargetClassPostProcessor implements BeanFactoryPostProcessor {

		@Override
		public void postProcessBeanFactory(ConfigurableListableBeanFactory beanFactory) throws BeansException {
			String[] errorControllerBeans = beanFactory.getBeanNamesForType(ErrorController.class, false, false);
			for (String errorControllerBean : errorControllerBeans) {
				try {
					beanFactory.getBeanDefinition(errorControllerBean)
							.setAttribute(AutoProxyUtils.PRESERVE_TARGET_CLASS_ATTRIBUTE, Boolean.TRUE);
				}
				catch (Throwable ex) {
					// Ignore
				}
			}
		}

	}

}<|MERGE_RESOLUTION|>--- conflicted
+++ resolved
@@ -79,11 +79,8 @@
  * @author Dave Syer
  * @author Andy Wilkinson
  * @author Stephane Nicoll
-<<<<<<< HEAD
  * @author Brian Clozel
-=======
  * @since 1.0.0
->>>>>>> cfeb0239
  */
 @Configuration
 @ConditionalOnWebApplication(type = Type.SERVLET)
