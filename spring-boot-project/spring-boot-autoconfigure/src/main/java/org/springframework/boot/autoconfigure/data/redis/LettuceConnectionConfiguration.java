/*
 * Copyright 2012-2019 the original author or authors.
 *
 * Licensed under the Apache License, Version 2.0 (the "License");
 * you may not use this file except in compliance with the License.
 * You may obtain a copy of the License at
 *
 *      https://www.apache.org/licenses/LICENSE-2.0
 *
 * Unless required by applicable law or agreed to in writing, software
 * distributed under the License is distributed on an "AS IS" BASIS,
 * WITHOUT WARRANTIES OR CONDITIONS OF ANY KIND, either express or implied.
 * See the License for the specific language governing permissions and
 * limitations under the License.
 */

package org.springframework.boot.autoconfigure.data.redis;

import java.net.UnknownHostException;

import io.lettuce.core.RedisClient;
import io.lettuce.core.resource.ClientResources;
import io.lettuce.core.resource.DefaultClientResources;
import org.apache.commons.pool2.impl.GenericObjectPoolConfig;

import org.springframework.beans.factory.ObjectProvider;
import org.springframework.boot.autoconfigure.condition.ConditionalOnClass;
import org.springframework.boot.autoconfigure.condition.ConditionalOnMissingBean;
import org.springframework.boot.autoconfigure.data.redis.RedisProperties.Pool;
import org.springframework.context.annotation.Bean;
import org.springframework.context.annotation.Configuration;
import org.springframework.data.redis.connection.RedisClusterConfiguration;
import org.springframework.data.redis.connection.RedisConnectionFactory;
import org.springframework.data.redis.connection.RedisSentinelConfiguration;
import org.springframework.data.redis.connection.lettuce.LettuceClientConfiguration;
import org.springframework.data.redis.connection.lettuce.LettuceClientConfiguration.LettuceClientConfigurationBuilder;
import org.springframework.data.redis.connection.lettuce.LettuceConnectionFactory;
import org.springframework.data.redis.connection.lettuce.LettucePoolingClientConfiguration;
import org.springframework.util.StringUtils;

/**
 * Redis connection configuration using Lettuce.
 *
 * @author Mark Paluch
 * @author Andy Wilkinson
 */
@Configuration(proxyBeanMethods = false)
@ConditionalOnClass(RedisClient.class)
class LettuceConnectionConfiguration extends RedisConnectionConfiguration {

	LettuceConnectionConfiguration(RedisProperties properties,
			ObjectProvider<RedisSentinelConfiguration> sentinelConfigurationProvider,
			ObjectProvider<RedisClusterConfiguration> clusterConfigurationProvider) {
		super(properties, sentinelConfigurationProvider, clusterConfigurationProvider);
	}

	@Bean(destroyMethod = "shutdown")
	@ConditionalOnMissingBean(ClientResources.class)
	public DefaultClientResources lettuceClientResources() {
		return DefaultClientResources.create();
	}

	@Bean
	@ConditionalOnMissingBean(RedisConnectionFactory.class)
<<<<<<< HEAD
	public LettuceConnectionFactory redisConnectionFactory(
			ObjectProvider<LettuceClientConfigurationBuilderCustomizer> builderCustomizers,
			ClientResources clientResources) throws UnknownHostException {
		LettuceClientConfiguration clientConfig = getLettuceClientConfiguration(
				builderCustomizers, clientResources,
				getProperties().getLettuce().getPool());
=======
	public LettuceConnectionFactory redisConnectionFactory(ClientResources clientResources)
			throws UnknownHostException {
		LettuceClientConfiguration clientConfig = getLettuceClientConfiguration(clientResources,
				this.properties.getLettuce().getPool());
>>>>>>> 24925c3d
		return createLettuceConnectionFactory(clientConfig);
	}

	private LettuceConnectionFactory createLettuceConnectionFactory(LettuceClientConfiguration clientConfiguration) {
		if (getSentinelConfig() != null) {
			return new LettuceConnectionFactory(getSentinelConfig(), clientConfiguration);
		}
		if (getClusterConfiguration() != null) {
			return new LettuceConnectionFactory(getClusterConfiguration(), clientConfiguration);
		}
		return new LettuceConnectionFactory(getStandaloneConfig(), clientConfiguration);
	}

<<<<<<< HEAD
	private LettuceClientConfiguration getLettuceClientConfiguration(
			ObjectProvider<LettuceClientConfigurationBuilderCustomizer> builderCustomizers,
			ClientResources clientResources, Pool pool) {
=======
	private LettuceClientConfiguration getLettuceClientConfiguration(ClientResources clientResources, Pool pool) {
>>>>>>> 24925c3d
		LettuceClientConfigurationBuilder builder = createBuilder(pool);
		applyProperties(builder);
		if (StringUtils.hasText(getProperties().getUrl())) {
			customizeConfigurationFromUrl(builder);
		}
		builder.clientResources(clientResources);
		builderCustomizers.orderedStream()
				.forEach((customizer) -> customizer.customize(builder));
		return builder.build();
	}

	private LettuceClientConfigurationBuilder createBuilder(Pool pool) {
		if (pool == null) {
			return LettuceClientConfiguration.builder();
		}
		return new PoolBuilderFactory().createBuilder(pool);
	}

	private LettuceClientConfigurationBuilder applyProperties(
			LettuceClientConfiguration.LettuceClientConfigurationBuilder builder) {
		if (getProperties().isSsl()) {
			builder.useSsl();
		}
		if (getProperties().getTimeout() != null) {
			builder.commandTimeout(getProperties().getTimeout());
		}
<<<<<<< HEAD
		if (getProperties().getLettuce() != null) {
			RedisProperties.Lettuce lettuce = getProperties().getLettuce();
			if (lettuce.getShutdownTimeout() != null
					&& !lettuce.getShutdownTimeout().isZero()) {
				builder.shutdownTimeout(
						getProperties().getLettuce().getShutdownTimeout());
=======
		if (this.properties.getLettuce() != null) {
			RedisProperties.Lettuce lettuce = this.properties.getLettuce();
			if (lettuce.getShutdownTimeout() != null && !lettuce.getShutdownTimeout().isZero()) {
				builder.shutdownTimeout(this.properties.getLettuce().getShutdownTimeout());
>>>>>>> 24925c3d
			}
		}
		return builder;
	}

<<<<<<< HEAD
	private void customizeConfigurationFromUrl(
			LettuceClientConfiguration.LettuceClientConfigurationBuilder builder) {
		ConnectionInfo connectionInfo = parseUrl(getProperties().getUrl());
=======
	private void customizeConfigurationFromUrl(LettuceClientConfiguration.LettuceClientConfigurationBuilder builder) {
		ConnectionInfo connectionInfo = parseUrl(this.properties.getUrl());
>>>>>>> 24925c3d
		if (connectionInfo.isUseSsl()) {
			builder.useSsl();
		}
	}

<<<<<<< HEAD
=======
	private void customize(LettuceClientConfiguration.LettuceClientConfigurationBuilder builder) {
		this.builderCustomizers.orderedStream().forEach((customizer) -> customizer.customize(builder));
	}

>>>>>>> 24925c3d
	/**
	 * Inner class to allow optional commons-pool2 dependency.
	 */
	private static class PoolBuilderFactory {

		public LettuceClientConfigurationBuilder createBuilder(Pool properties) {
			return LettucePoolingClientConfiguration.builder().poolConfig(getPoolConfig(properties));
		}

		private GenericObjectPoolConfig<?> getPoolConfig(Pool properties) {
			GenericObjectPoolConfig<?> config = new GenericObjectPoolConfig<>();
			config.setMaxTotal(properties.getMaxActive());
			config.setMaxIdle(properties.getMaxIdle());
			config.setMinIdle(properties.getMinIdle());
			if (properties.getTimeBetweenEvictionRuns() != null) {
				config.setTimeBetweenEvictionRunsMillis(properties.getTimeBetweenEvictionRuns().toMillis());
			}
			if (properties.getMaxWait() != null) {
				config.setMaxWaitMillis(properties.getMaxWait().toMillis());
			}
			return config;
		}

	}

}<|MERGE_RESOLUTION|>--- conflicted
+++ resolved
@@ -62,19 +62,11 @@
 
 	@Bean
 	@ConditionalOnMissingBean(RedisConnectionFactory.class)
-<<<<<<< HEAD
 	public LettuceConnectionFactory redisConnectionFactory(
 			ObjectProvider<LettuceClientConfigurationBuilderCustomizer> builderCustomizers,
 			ClientResources clientResources) throws UnknownHostException {
-		LettuceClientConfiguration clientConfig = getLettuceClientConfiguration(
-				builderCustomizers, clientResources,
+		LettuceClientConfiguration clientConfig = getLettuceClientConfiguration(builderCustomizers, clientResources,
 				getProperties().getLettuce().getPool());
-=======
-	public LettuceConnectionFactory redisConnectionFactory(ClientResources clientResources)
-			throws UnknownHostException {
-		LettuceClientConfiguration clientConfig = getLettuceClientConfiguration(clientResources,
-				this.properties.getLettuce().getPool());
->>>>>>> 24925c3d
 		return createLettuceConnectionFactory(clientConfig);
 	}
 
@@ -88,21 +80,16 @@
 		return new LettuceConnectionFactory(getStandaloneConfig(), clientConfiguration);
 	}
 
-<<<<<<< HEAD
 	private LettuceClientConfiguration getLettuceClientConfiguration(
 			ObjectProvider<LettuceClientConfigurationBuilderCustomizer> builderCustomizers,
 			ClientResources clientResources, Pool pool) {
-=======
-	private LettuceClientConfiguration getLettuceClientConfiguration(ClientResources clientResources, Pool pool) {
->>>>>>> 24925c3d
 		LettuceClientConfigurationBuilder builder = createBuilder(pool);
 		applyProperties(builder);
 		if (StringUtils.hasText(getProperties().getUrl())) {
 			customizeConfigurationFromUrl(builder);
 		}
 		builder.clientResources(clientResources);
-		builderCustomizers.orderedStream()
-				.forEach((customizer) -> customizer.customize(builder));
+		builderCustomizers.orderedStream().forEach((customizer) -> customizer.customize(builder));
 		return builder.build();
 	}
 
@@ -121,44 +108,22 @@
 		if (getProperties().getTimeout() != null) {
 			builder.commandTimeout(getProperties().getTimeout());
 		}
-<<<<<<< HEAD
 		if (getProperties().getLettuce() != null) {
 			RedisProperties.Lettuce lettuce = getProperties().getLettuce();
-			if (lettuce.getShutdownTimeout() != null
-					&& !lettuce.getShutdownTimeout().isZero()) {
-				builder.shutdownTimeout(
-						getProperties().getLettuce().getShutdownTimeout());
-=======
-		if (this.properties.getLettuce() != null) {
-			RedisProperties.Lettuce lettuce = this.properties.getLettuce();
 			if (lettuce.getShutdownTimeout() != null && !lettuce.getShutdownTimeout().isZero()) {
-				builder.shutdownTimeout(this.properties.getLettuce().getShutdownTimeout());
->>>>>>> 24925c3d
+				builder.shutdownTimeout(getProperties().getLettuce().getShutdownTimeout());
 			}
 		}
 		return builder;
 	}
 
-<<<<<<< HEAD
-	private void customizeConfigurationFromUrl(
-			LettuceClientConfiguration.LettuceClientConfigurationBuilder builder) {
+	private void customizeConfigurationFromUrl(LettuceClientConfiguration.LettuceClientConfigurationBuilder builder) {
 		ConnectionInfo connectionInfo = parseUrl(getProperties().getUrl());
-=======
-	private void customizeConfigurationFromUrl(LettuceClientConfiguration.LettuceClientConfigurationBuilder builder) {
-		ConnectionInfo connectionInfo = parseUrl(this.properties.getUrl());
->>>>>>> 24925c3d
 		if (connectionInfo.isUseSsl()) {
 			builder.useSsl();
 		}
 	}
 
-<<<<<<< HEAD
-=======
-	private void customize(LettuceClientConfiguration.LettuceClientConfigurationBuilder builder) {
-		this.builderCustomizers.orderedStream().forEach((customizer) -> customizer.customize(builder));
-	}
-
->>>>>>> 24925c3d
 	/**
 	 * Inner class to allow optional commons-pool2 dependency.
 	 */
