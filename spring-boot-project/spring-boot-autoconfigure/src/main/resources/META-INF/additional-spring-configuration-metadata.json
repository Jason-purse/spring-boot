{
  "groups": [],
  "properties": [
    {
      "name": "server.compression.enabled",
      "description": "Whether response compression is enabled.",
      "defaultValue": false
    },
    {
      "name": "server.compression.excluded-user-agents",
      "description": "Comma-separated list of user agents for which responses should not be compressed."
    },
    {
      "name": "server.compression.mime-types",
      "description": "Comma-separated list of MIME types that should be compressed.",
      "defaultValue": [
        "text/html",
        "text/xml",
        "text/plain",
        "text/css",
        "text/javascript",
        "application/javascript",
        "application/json",
        "application/xml"
      ]
    },
    {
      "name": "server.compression.min-response-size",
      "description": "Minimum \"Content-Length\" value that is required for compression to be performed.",
      "defaultValue": "2KB"
    },
    {
      "name": "server.connection-timeout",
      "type": "java.time.Duration",
      "deprecation": {
        "reason": "Each server behaves differently. Use server specific properties instead.",
        "level": "error"
      }
    },
    {
      "name": "server.error.include-binding-errors",
      "defaultValue": "never"
    },
    {
      "name": "server.error.include-message",
      "defaultValue": "never"
    },
    {
      "name": "server.error.include-stacktrace",
      "defaultValue": "never"
    },
    {
      "name": "server.http2.enabled",
      "description": "Whether to enable HTTP/2 support, if the current environment supports it.",
      "defaultValue": false
    },
    {
      "name": "server.jetty.accesslog.date-format",
      "deprecation": {
        "replacement": "server.jetty.accesslog.custom-format",
        "level": "error"
      }
    },
    {
      "name": "server.jetty.accesslog.extended-format",
      "deprecation": {
        "replacement": "server.jetty.accesslog.format",
        "level": "error"
      }
    },
    {
      "name": "server.jetty.accesslog.format",
      "defaultValue": "ncsa"
    },
    {
      "name": "server.jetty.accesslog.locale",
      "deprecation": {
        "replacement": "server.jetty.accesslog.custom-format",
        "level": "error"
      }
    },
    {
      "name": "server.jetty.accesslog.log-cookies",
      "deprecation": {
        "replacement": "server.jetty.accesslog.custom-format",
        "level": "error"
      }
    },
    {
      "name": "server.jetty.accesslog.log-latency",
      "deprecation": {
        "replacement": "server.jetty.accesslog.custom-format",
        "level": "error"
      }
    },
    {
      "name": "server.jetty.accesslog.log-server",
      "deprecation": {
        "replacement": "server.jetty.accesslog.custom-format",
        "level": "error"
      }
    },
    {
      "name": "server.jetty.accesslog.time-zone",
      "deprecation": {
        "replacement": "server.jetty.accesslog.custom-format",
        "level": "error"
      }
    },
    {
      "name": "server.jetty.max-http-post-size",
      "type": "org.springframework.util.unit.DataSize",
      "deprecation": {
        "replacement": "server.jetty.max-http-form-post-size",
        "level": "error"
      }
    },
    {
      "name": "server.max-http-header-size",
      "deprecation": {
        "replacement": "server.max-http-request-header-size",
        "level": "error"
      }
    },
    {
      "name": "server.max-http-post-size",
      "type": "java.lang.Integer",
      "description": "Maximum size in bytes of the HTTP post content.",
      "defaultValue": 0,
      "deprecation": {
        "reason": "Use dedicated property for each container.",
        "level": "error"
      }
    },
    {
      "name": "server.netty.max-chunk-size",
      "deprecation": {
        "reason": "Deprecated for removal in Reactor Netty.",
        "level": "error"
      }
    },
    {
      "name": "server.port",
      "defaultValue": 8080
    },
    {
      "name": "server.reactive.session.cookie.domain",
      "description": "Domain for the cookie."
    },
    {
      "name": "server.reactive.session.cookie.http-only",
      "description": "Whether to use \"HttpOnly\" cookies for the cookie."
    },
    {
      "name": "server.reactive.session.cookie.max-age",
      "description": "Maximum age of the cookie. If a duration suffix is not specified, seconds will be used. A positive value indicates when the cookie expires relative to the current time. A value of 0 means the cookie should expire immediately. A negative value means no \"Max-Age\"."
    },
    {
      "name": "server.reactive.session.cookie.name",
      "description": "Name for the cookie."
    },
    {
      "name": "server.reactive.session.cookie.path",
      "description": "Path of the cookie."
    },
    {
      "name": "server.reactive.session.cookie.same-site",
      "description": "SameSite setting for the cookie."
    },
    {
      "name": "server.reactive.session.cookie.secure",
      "description": "Whether to always mark the cookie as secure."
    },
    {
      "name": "server.servlet.encoding.charset",
      "description": "Charset of HTTP requests and responses. Added to the \"Content-Type\" header if not set explicitly.",
      "defaultValue": "UTF-8"
    },
    {
      "name": "server.servlet.encoding.enabled",
      "type": "java.lang.Boolean",
      "description": "Whether to enable http encoding support.",
      "defaultValue": true
    },
    {
      "name": "server.servlet.encoding.force",
      "description": "Whether to force the encoding to the configured charset on HTTP requests and responses."
    },
    {
      "name": "server.servlet.encoding.force-request",
      "description": "Whether to force the encoding to the configured charset on HTTP requests. Defaults to true when \"force\" has not been specified."
    },
    {
      "name": "server.servlet.encoding.force-response",
      "description": "Whether to force the encoding to the configured charset on HTTP responses."
    },
    {
      "name": "server.servlet.encoding.mapping",
      "description": "Mapping of locale to charset for response encoding."
    },
    {
      "name": "server.servlet.jsp.class-name",
      "description": "Class name of the servlet to use for JSPs. If registered is true and this class\n\t * is on the classpath then it will be registered.",
      "defaultValue": "org.apache.jasper.servlet.JspServlet"
    },
    {
      "name": "server.servlet.jsp.init-parameters",
      "description": "Init parameters used to configure the JSP servlet."
    },
    {
      "name": "server.servlet.jsp.registered",
      "description": "Whether the JSP servlet is registered.",
      "defaultValue": true
    },
    {
      "name": "server.servlet.path",
      "type": "java.lang.String",
      "description": "Path of the main dispatcher servlet.",
      "defaultValue": "/",
      "deprecation": {
        "replacement": "spring.mvc.servlet.path",
        "level": "error"
      }
    },
    {
      "name": "server.servlet.session.cookie.comment",
      "description": "Comment for the cookie.",
      "deprecation": {
        "level": "error"
      }
    },
    {
      "name": "server.servlet.session.cookie.domain",
      "description": "Domain for the cookie."
    },
    {
      "name": "server.servlet.session.cookie.http-only",
      "description": "Whether to use \"HttpOnly\" cookies for the cookie."
    },
    {
      "name": "server.servlet.session.cookie.max-age",
      "description": "Maximum age of the cookie. If a duration suffix is not specified, seconds will be used. A positive value indicates when the cookie expires relative to the current time. A value of 0 means the cookie should expire immediately. A negative value means no \"Max-Age\"."
    },
    {
      "name": "server.servlet.session.cookie.name",
      "description": "Name of the cookie."
    },
    {
      "name": "server.servlet.session.cookie.path",
      "description": "Path of the cookie."
    },
    {
      "name": "server.servlet.session.cookie.same-site",
      "description": "SameSite setting for the cookie."
    },
    {
      "name": "server.servlet.session.cookie.secure",
      "description": "Whether to always mark the cookie as secure."
    },
    {
      "name": "server.servlet.session.persistent",
      "description": "Whether to persist session data between restarts.",
      "defaultValue": false
    },
    {
      "name": "server.servlet.session.store-dir",
      "description": "Directory used to store session data."
    },
    {
      "name": "server.servlet.session.timeout",
      "description": "Session timeout. If a duration suffix is not specified, seconds will be used.",
      "defaultValue": "30m"
    },
    {
      "name": "server.servlet.session.tracking-modes",
      "description": "Session tracking modes."
    },
    {
      "name": "server.shutdown",
      "defaultValue": "immediate"
    },
    {
      "name": "server.ssl.bundle",
      "description": "The name of a configured SSL bundle."
    },
    {
      "name": "server.ssl.certificate",
      "description": "Path to a PEM-encoded SSL certificate file."
    },
    {
      "name": "server.ssl.certificate-private-key",
      "description": "Path to a PEM-encoded private key file for the SSL certificate."
    },
    {
      "name": "server.ssl.ciphers",
      "description": "Supported SSL ciphers."
    },
    {
      "name": "server.ssl.client-auth",
      "description": "Client authentication mode. Requires a trust store."
    },
    {
      "name": "server.ssl.enabled",
      "description": "Whether to enable SSL support.",
      "defaultValue": true
    },
    {
      "name": "server.ssl.enabled-protocols",
      "description": "Enabled SSL protocols."
    },
    {
      "name": "server.ssl.key-alias",
      "description": "Alias that identifies the key in the key store."
    },
    {
      "name": "server.ssl.key-password",
      "description": "Password used to access the key in the key store."
    },
    {
      "name": "server.ssl.key-store",
      "description": "Path to the key store that holds the SSL certificate (typically a jks file)."
    },
    {
      "name": "server.ssl.key-store-password",
      "description": "Password used to access the key store."
    },
    {
      "name": "server.ssl.key-store-provider",
      "description": "Provider for the key store."
    },
    {
      "name": "server.ssl.key-store-type",
      "description": "Type of the key store."
    },
    {
      "name": "server.ssl.protocol",
      "description": "SSL protocol to use.",
      "defaultValue": "TLS"
    },
    {
      "name": "server.ssl.trust-certificate",
      "description": "Path to a PEM-encoded SSL certificate authority file."
    },
    {
      "name": "server.ssl.trust-certificate-private-key",
      "description": "Path to a PEM-encoded private key file for the SSL certificate authority."
    },
    {
      "name": "server.ssl.trust-store",
      "description": "Trust store that holds SSL certificates."
    },
    {
      "name": "server.ssl.trust-store-password",
      "description": "Password used to access the trust store."
    },
    {
      "name": "server.ssl.trust-store-provider",
      "description": "Provider for the trust store."
    },
    {
      "name": "server.ssl.trust-store-type",
      "description": "Type of the trust store."
    },
    {
      "name": "server.tomcat.max-http-post-size",
      "type": "org.springframework.util.unit.DataSize",
      "deprecation": {
        "replacement": "server.tomcat.max-http-form-post-size",
        "level": "error"
      }
    },
    {
      "name": "server.undertow.buffers-per-region",
      "type": "java.lang.Integer",
      "description": "Number of buffer per region.",
      "deprecation": {
        "level": "error"
      }
    },
    {
      "name": "server.use-forward-headers",
      "type": "java.lang.Boolean",
      "deprecation": {
        "reason": "Replaced to support additional strategies.",
        "replacement": "server.forward-headers-strategy",
        "level": "error"
      }
    },
    {
      "name": "spring.activemq.pool.create-connection-on-startup",
      "type": "java.lang.Boolean",
      "description": "Whether to create a connection on startup. Can be used to warm up the pool on startup.",
      "defaultValue": true,
      "deprecation": {
        "level": "error"
      }
    },
    {
      "name": "spring.activemq.pool.expiry-timeout",
      "type": "java.time.Duration",
      "description": "Connection expiration timeout.",
      "defaultValue": "0ms",
      "deprecation": {
        "level": "error"
      }
    },
    {
      "name": "spring.activemq.pool.maximum-active-session-per-connection",
      "deprecation": {
        "replacement": "spring.activemq.pool.max-sessions-per-connection"
      }
    },
    {
      "name": "spring.activemq.pool.reconnect-on-exception",
      "type": "java.lang.Boolean",
      "description": "Reset the connection when a \"JMSException\" occurs.",
      "defaultValue": true,
      "deprecation": {
        "level": "error"
      }
    },
    {
      "name": "spring.aop.auto",
      "type": "java.lang.Boolean",
      "description": "Add @EnableAspectJAutoProxy.",
      "defaultValue": true
    },
    {
      "name": "spring.aop.proxy-target-class",
      "type": "java.lang.Boolean",
      "description": "Whether subclass-based (CGLIB) proxies are to be created (true), as opposed to standard Java interface-based proxies (false).",
      "defaultValue": true
    },
    {
      "name": "spring.application.admin.enabled",
      "type": "java.lang.Boolean",
      "description": "Whether to enable admin features for the application.",
      "defaultValue": false
    },
    {
      "name": "spring.application.admin.jmx-name",
      "type": "java.lang.String",
      "description": "JMX name of the application admin MBean.",
      "defaultValue": "org.springframework.boot:type=Admin,name=SpringApplication"
    },
    {
      "name": "spring.artemis.broker-url",
      "defaultValue": "tcp://localhost:61616"
    },
    {
      "name": "spring.artemis.host",
      "type": "java.lang.String",
      "deprecation": {
        "replacement": "spring.artemis.broker-url",
        "level": "error"
      }
    },
    {
      "name": "spring.artemis.pool.maximum-active-session-per-connection",
      "deprecation": {
        "replacement": "spring.artemis.pool.max-sessions-per-connection"
      }
    },
    {
      "name": "spring.artemis.port",
      "type": "java.lang.Integer",
      "deprecation": {
        "replacement": "spring.artemis.broker-url",
        "level": "error"
      }
    },
    {
      "name": "spring.autoconfigure.exclude",
      "type": "java.util.List<java.lang.Class>",
      "description": "Auto-configuration classes to exclude."
    },
    {
      "name": "spring.batch.initialize-schema",
      "type": "org.springframework.boot.sql.init.DatabaseInitializationMode",
      "deprecation": {
        "replacement": "spring.batch.jdbc.initialize-schema",
        "level": "error"
      }
    },
    {
      "name": "spring.batch.initializer.enabled",
      "type": "java.lang.Boolean",
      "description": "Create the required batch tables on startup if necessary. Enabled automatically\n if no custom table prefix is set or if a custom schema is configured.",
      "deprecation": {
        "replacement": "spring.batch.jdbc.initialize-schema",
        "level": "error"
      }
    },
    {
      "name": "spring.batch.jdbc.initialize-schema",
      "defaultValue": "embedded"
    },
    {
      "name": "spring.batch.job.enabled",
      "type": "java.lang.Boolean",
      "description": "Execute all Spring Batch jobs in the context on startup.",
      "defaultValue": true
    },
    {
      "name": "spring.batch.schema",
      "type": "java.lang.String",
      "deprecation": {
        "replacement": "spring.batch.jdbc.schema",
        "level": "error"
      }
    },
    {
      "name": "spring.batch.table-prefix",
      "type": "java.lang.String",
      "deprecation": {
        "replacement": "spring.batch.jdbc.table-prefix",
        "level": "error"
      }
    },
    {
      "name": "spring.cassandra.compression",
      "defaultValue": "none"
    },
    {
      "name": "spring.cassandra.connection.connect-timeout",
      "defaultValue": "5s"
    },
    {
      "name": "spring.cassandra.connection.init-query-timeout",
      "defaultValue": "5s"
    },
    {
      "name": "spring.cassandra.contact-points",
      "defaultValue": [
        "127.0.0.1:9042"
      ]
    },
    {
      "name": "spring.cassandra.controlconnection.timeout",
      "defaultValue": "5s"
    },
    {
      "name": "spring.cassandra.pool.heartbeat-interval",
      "defaultValue": "30s"
    },
    {
      "name": "spring.cassandra.pool.idle-timeout",
      "defaultValue": "5s"
    },
    {
      "name": "spring.cassandra.request.page-size",
      "defaultValue": 5000
    },
    {
      "name": "spring.cassandra.request.throttler.type",
      "defaultValue": "none"
    },
    {
      "name": "spring.cassandra.request.timeout",
      "defaultValue": "2s"
    },
    {
      "name": "spring.cassandra.ssl",
      "type": "java.lang.Boolean",
      "deprecation": {
        "replacement": "spring.cassandra.ssl.enabled",
        "level": "error"
      }
    },
    {
      "name": "spring.couchbase.bootstrap-hosts",
      "type": "java.util.List<java.lang.String>",
      "description": "Couchbase nodes (host or IP address) to bootstrap from.",
      "deprecation": {
        "replacement": "spring.couchbase.connection-string",
        "level": "error"
      }
    },
    {
      "name": "spring.couchbase.bucket.name",
      "type": "java.lang.String",
      "description": "Name of the bucket to connect to.",
      "deprecation": {
        "reason": "A bucket is no longer auto-configured.",
        "level": "error"
      }
    },
    {
      "name": "spring.couchbase.bucket.password",
      "type": "java.lang.String",
      "description": "Password of the bucket.",
      "deprecation": {
        "reason": "A bucket is no longer auto-configured.",
        "level": "error"
      }
    },
    {
      "name": "spring.couchbase.env.bootstrap.http-direct-port",
      "type": "java.lang.Integer",
      "description": "Port for the HTTP bootstrap.",
      "deprecation": {
        "level": "error"
      }
    },
    {
      "name": "spring.couchbase.env.bootstrap.http-ssl-port",
      "type": "java.lang.Integer",
      "description": "Port for the HTTPS bootstrap.",
      "deprecation": {
        "level": "error"
      }
    },
    {
      "name": "spring.couchbase.env.endpoints.key-value",
      "type": "java.lang.Integer",
      "description": "Number of sockets per node against the key/value service.",
      "deprecation": {
        "level": "error"
      }
    },
    {
      "name": "spring.couchbase.env.endpoints.query",
      "type": "java.lang.Integer",
      "description": "Number of sockets per node against the query (N1QL) service.",
      "deprecation": {
        "level": "error"
      }
    },
    {
      "name": "spring.couchbase.env.endpoints.queryservice.max-endpoints",
      "type": "java.lang.Integer",
      "description": "Maximum number of sockets per node.",
      "deprecation": {
        "replacement": "spring.couchbase.env.io.max-endpoints",
        "level": "error"
      }
    },
    {
      "name": "spring.couchbase.env.endpoints.queryservice.min-endpoints",
      "type": "java.lang.Integer",
      "description": "Minimum number of sockets per node.",
      "deprecation": {
        "replacement": "spring.couchbase.env.io.min-endpoints",
        "level": "error"
      }
    },
    {
      "name": "spring.couchbase.env.endpoints.view",
      "type": "java.lang.Integer",
      "description": "Number of sockets per node against the view service.",
      "deprecation": {
        "level": "error"
      }
    },
    {
      "name": "spring.couchbase.env.endpoints.viewservice.max-endpoints",
      "type": "java.lang.Integer",
      "description": "Maximum number of sockets per node.",
      "deprecation": {
        "replacement": "spring.couchbase.env.io.max-endpoints",
        "level": "error"
      }
    },
    {
      "name": "spring.couchbase.env.endpoints.viewservice.min-endpoints",
      "type": "java.lang.Integer",
      "description": "Minimum number of sockets per node.",
      "deprecation": {
        "replacement": "spring.couchbase.env.io.min-endpoints",
        "level": "error"
      }
    },
    {
      "name": "spring.couchbase.env.timeouts.socket-connect",
      "type": "java.time.Duration",
      "description": "Socket connect connections timeout.",
      "deprecation": {
        "level": "error"
      }
    },
    {
      "name": "spring.dao.exceptiontranslation.enabled",
      "type": "java.lang.Boolean",
      "description": "Whether to enable the PersistenceExceptionTranslationPostProcessor.",
      "defaultValue": true
    },
    {
      "name": "spring.data.cassandra.compression",
      "defaultValue": "none",
      "deprecation": {
        "replacement": "spring.cassandra.compression",
        "level": "error"
      }
    },
    {
      "name": "spring.data.cassandra.config",
      "type": "org.springframework.core.io.Resource",
      "deprecation": {
        "replacement": "spring.cassandra.config",
        "level": "error"
      }
    },
    {
      "name": "spring.data.cassandra.connection.connect-timeout",
      "defaultValue": "5s",
      "deprecation": {
        "replacement": "spring.cassandra.connection.connect-timeout",
        "level": "error"
      }
    },
    {
      "name": "spring.data.cassandra.connection.init-query-timeout",
      "defaultValue": "5s",
      "deprecation": {
        "replacement": "spring.cassandra.connection.init-query-timeout",
        "level": "error"
      }
    },
    {
      "name": "spring.data.cassandra.contact-points",
      "defaultValue": [
        "127.0.0.1:9042"
      ],
      "deprecation": {
        "replacement": "spring.cassandra.contact-points",
        "level": "error"
      }
    },
    {
      "name": "spring.data.cassandra.controlconnection.timeout",
      "defaultValue": "5s",
      "deprecation": {
        "replacement": "spring.cassandra.controlconnection.timeout",
        "level": "error"
      }
    },
    {
      "name": "spring.data.cassandra.jmx-enabled",
      "type": "java.lang.Boolean",
      "description": "Whether to enable JMX reporting. Default to false as Cassandra JMX reporting is not compatible with Dropwizard Metrics.",
      "deprecation": {
        "reason": "Cassandra no longer provides JMX metrics.",
        "level": "error"
      }
    },
    {
      "name": "spring.data.cassandra.keyspace-name",
      "type": "java.lang.String",
      "deprecation": {
        "replacement": "spring.cassandra.keyspace-name",
        "level": "error"
      }
    },
    {
      "name": "spring.data.cassandra.load-balancing-policy",
      "type": "java.lang.Class",
      "description": "Class name of the load balancing policy. The class must have a default constructor.",
      "deprecation": {
        "level": "error"
      }
    },
    {
      "name": "spring.data.cassandra.local-datacenter",
      "type": "java.lang.String",
      "deprecation": {
        "replacement": "spring.cassandra.local-datacenter",
        "level": "error"
      }
    },
    {
      "name": "spring.data.cassandra.password",
      "type": "java.lang.String",
      "deprecation": {
        "replacement": "spring.cassandra.password",
        "level": "error"
      }
    },
    {
      "name": "spring.data.cassandra.pool.heartbeat-interval",
      "defaultValue": "30s",
      "deprecation": {
        "replacement": "spring.cassandra.pool.heartbeat-interval",
        "level": "error"
      }
    },
    {
      "name": "spring.data.cassandra.pool.idle-timeout",
      "defaultValue": "5s",
      "deprecation": {
        "replacement": "spring.cassandra.pool.idle-timeout",
        "level": "error"
      }
    },
    {
      "name": "spring.data.cassandra.pool.max-queue-size",
      "type": "java.lang.Integer",
      "deprecation": {
        "replacement": "spring.cassandra.request.throttler.max-queue-size",
        "level": "error"
      }
    },
    {
      "name": "spring.data.cassandra.pool.pool-timeout",
      "type": "java.time.Duration",
      "description": "Pool timeout when trying to acquire a connection from a host's pool.",
      "deprecation": {
        "reason": "No longer available.",
        "level": "error"
      }
    },
    {
      "name": "spring.data.cassandra.port",
      "type": "java.lang.Integer",
      "deprecation": {
        "replacement": "spring.cassandra.port",
        "level": "error"
      }
    },
    {
      "name": "spring.data.cassandra.reconnection-policy",
      "type": "java.lang.Class",
      "description": "Class name of the reconnection policy. The class must have a default constructor.",
      "deprecation": {
        "level": "error"
      }
    },
    {
      "name": "spring.data.cassandra.repositories.type",
      "type": "org.springframework.boot.autoconfigure.data.RepositoryType",
      "description": "Type of Cassandra repositories to enable.",
      "defaultValue": "auto"
    },
    {
      "name": "spring.data.cassandra.request.consistency",
      "type": "com.datastax.oss.driver.api.core.DefaultConsistencyLevel",
      "deprecation": {
        "replacement": "spring.cassandra.request.consistency",
        "level": "error"
      }
    },
    {
      "name": "spring.data.cassandra.request.page-size",
      "defaultValue": 5000,
      "deprecation": {
        "replacement": "spring.cassandra.request.page-size",
        "level": "error"
      }
    },
    {
      "name": "spring.data.cassandra.request.serial-consistency",
      "type": "com.datastax.oss.driver.api.core.DefaultConsistencyLevel",
      "deprecation": {
        "replacement": "spring.cassandra.request.serial-consistency",
        "level": "error"
      }
    },
    {
      "name": "spring.data.cassandra.request.throttler.drain-interval",
      "type": "java.time.Duration",
      "deprecation": {
        "replacement": "spring.cassandra.request.throttler.drain-interval",
        "level": "error"
      }
    },
    {
      "name": "spring.data.cassandra.request.throttler.max-concurrent-requests",
      "type": "java.lang.Integer",
      "deprecation": {
        "replacement": "spring.cassandra.request.throttler.max-concurrent-requests",
        "level": "error"
      }
    },
    {
      "name": "spring.data.cassandra.request.throttler.max-queue-size",
      "type": "java.lang.Integer",
      "deprecation": {
        "replacement": "spring.cassandra.request.throttler.max-queue-size",
        "level": "error"
      }
    },
    {
      "name": "spring.data.cassandra.request.throttler.max-requests-per-second",
      "type": "java.lang.Integer",
      "deprecation": {
        "replacement": "spring.cassandra.request.throttler.max-requests-per-second",
        "level": "error"
      }
    },
    {
      "name": "spring.data.cassandra.request.throttler.type",
      "defaultValue": "none",
      "deprecation": {
        "replacement": "spring.cassandra.request.throttler.type",
        "level": "error"
      }
    },
    {
      "name": "spring.data.cassandra.request.timeout",
      "defaultValue": "2s",
      "deprecation": {
        "replacement": "spring.cassandra.request.timeout",
        "level": "error"
      }
    },
    {
      "name": "spring.data.cassandra.retry-policy",
      "type": "java.lang.Class",
      "description": "Class name of the retry policy. The class must have a default constructor.",
      "deprecation": {
        "level": "error"
      }
    },
    {
      "name": "spring.data.cassandra.schema-action",
      "type": "java.lang.String",
      "deprecation": {
        "replacement": "spring.cassandra.schema-action",
        "level": "error"
      }
    },
    {
      "name": "spring.data.cassandra.session-name",
      "type": "java.lang.String",
      "deprecation": {
        "replacement": "spring.cassandra.session-name",
        "level": "error"
      }
    },
    {
      "name": "spring.data.cassandra.ssl",
      "type": "java.lang.Boolean",
      "deprecation": {
        "replacement": "spring.cassandra.ssl.enabled",
        "level": "error"
      }
    },
    {
      "name": "spring.data.cassandra.username",
      "type": "java.lang.String",
      "deprecation": {
        "replacement": "spring.cassandra.username",
        "level": "error"
      }
    },
    {
      "name": "spring.data.couchbase.consistency",
      "type": "org.springframework.data.couchbase.core.query.Consistency",
      "deprecation": {
        "level": "error"
      }
    },
    {
      "name": "spring.data.couchbase.repositories.type",
      "type": "org.springframework.boot.autoconfigure.data.RepositoryType",
      "description": "Type of Couchbase repositories to enable.",
      "defaultValue": "auto"
    },
    {
      "name": "spring.data.elasticsearch.cluster-name",
      "type": "java.lang.String",
      "description": "Elasticsearch cluster name.",
      "deprecation": {
        "level": "error"
      }
    },
    {
      "name": "spring.data.elasticsearch.cluster-nodes",
      "type": "java.lang.String",
      "description": "Comma-separated list of cluster node addresses.",
      "deprecation": {
        "level": "error"
      }
    },
    {
      "name": "spring.data.elasticsearch.properties",
      "type": "java.util.Map<java.lang.String,java.lang.String>",
      "description": "Additional properties used to configure the client.",
      "deprecation": {
        "level": "error"
      }
    },
    {
      "name": "spring.data.elasticsearch.repositories.enabled",
      "type": "java.lang.Boolean",
      "description": "Whether to enable Elasticsearch repositories.",
      "defaultValue": true
    },
    {
      "name": "spring.data.jdbc.repositories.enabled",
      "type": "java.lang.Boolean",
      "description": "Whether to enable JDBC repositories.",
      "defaultValue": true
    },
    {
      "name": "spring.data.jpa.repositories.bootstrap-mode",
      "type": "org.springframework.data.repository.config.BootstrapMode",
      "description": "Bootstrap mode for JPA repositories.",
      "defaultValue": "default"
    },
    {
      "name": "spring.data.jpa.repositories.enabled",
      "type": "java.lang.Boolean",
      "description": "Whether to enable JPA repositories.",
      "defaultValue": true
    },
    {
      "name": "spring.data.ldap.repositories.enabled",
      "type": "java.lang.Boolean",
      "description": "Whether to enable LDAP repositories.",
      "defaultValue": true
    },
    {
      "name": "spring.data.mongodb.grid-fs-database",
      "type": "java.lang.String",
      "deprecation": {
        "replacement": "spring.data.mongodb.gridfs.database",
        "level": "error"
      }
    },
    {
      "name": "spring.data.mongodb.repositories.type",
      "type": "org.springframework.boot.autoconfigure.data.RepositoryType",
      "description": "Type of Mongo repositories to enable.",
      "defaultValue": "auto"
    },
    {
      "name": "spring.data.mongodb.uri",
      "defaultValue": "mongodb://localhost/test"
    },
    {
      "name": "spring.data.mongodb.uuid-representation",
      "defaultValue": "java-legacy"
    },
    {
      "name": "spring.data.neo4j.auto-index",
      "description": "Auto index mode.",
      "defaultValue": "none",
      "deprecation": {
        "reason": "Automatic index creation is no longer supported.",
        "level": "error"
      }
    },
    {
      "name": "spring.data.neo4j.embedded.enabled",
      "type": "java.lang.Boolean",
      "description": "Whether to enable embedded mode if the embedded driver is available.",
      "deprecation": {
        "reason": "Embedded mode is no longer supported, please use Testcontainers instead.",
        "level": "error"
      }
    },
    {
      "name": "spring.data.neo4j.open-in-view",
      "type": "java.lang.Boolean",
      "description": "Register OpenSessionInViewInterceptor that binds a Neo4j Session to the thread for the entire processing of the request.",
      "deprecation": {
        "level": "error"
      }
    },
    {
      "name": "spring.data.neo4j.password",
      "type": "java.lang.String",
      "description": "Login password of the server.",
      "deprecation": {
        "replacement": "spring.neo4j.authentication.password",
        "level": "error"
      }
    },
    {
      "name": "spring.data.neo4j.repositories.enabled",
      "type": "java.lang.Boolean",
      "description": "Whether to enable Neo4j repositories.",
      "defaultValue": true,
      "deprecation": {
        "replacement": "spring.data.neo4j.repositories.type",
        "level": "error"
      }
    },
    {
      "name": "spring.data.neo4j.repositories.type",
      "type": "org.springframework.boot.autoconfigure.data.RepositoryType",
      "description": "Type of Neo4j repositories to enable.",
      "defaultValue": "auto"
    },
    {
      "name": "spring.data.neo4j.uri",
      "type": "java.lang.String",
      "description": "URI used by the driver. Auto-detected by default.",
      "deprecation": {
        "replacement": "spring.neo4j.uri",
        "level": "error"
      }
    },
    {
      "name": "spring.data.neo4j.use-native-types",
      "type": "java.lang.Boolean",
      "description": "Whether to use Neo4j native types wherever possible.",
      "deprecation": {
        "reason": "Native type support is now built-in.",
        "level": "error"
      }
    },
    {
      "name": "spring.data.neo4j.username",
      "type": "java.lang.String",
      "description": "Login user of the server.",
      "deprecation": {
        "replacement": "spring.neo4j.authentication.username",
        "level": "error"
      }
    },
    {
      "name": "spring.data.r2dbc.repositories.enabled",
      "type": "java.lang.Boolean",
      "description": "Whether to enable R2DBC repositories.",
      "defaultValue": true
    },
    {
      "name": "spring.data.redis.repositories.enabled",
      "type": "java.lang.Boolean",
      "description": "Whether to enable Redis repositories.",
      "defaultValue": true
    },
    {
      "name": "spring.data.redis.ssl",
      "type": "java.lang.Boolean",
      "deprecation": {
        "replacement": "spring.data.redis.ssl.enabled",
        "level": "error"
      }
    },
    {
      "name": "spring.data.rest.detection-strategy",
      "defaultValue": "default"
    },
    {
      "name" : "spring.datasource.continue-on-error",
      "type" : "java.lang.Boolean",
      "deprecation" : {
        "level" : "error",
        "replacement": "spring.sql.init.continue-on-error"
      }
    }, {
      "name" : "spring.datasource.data",
      "type" : "java.util.List<java.lang.String>",
      "deprecation" : {
        "level" : "error",
        "replacement": "spring.sql.init.data-locations"
      }
    }, {
      "name" : "spring.datasource.data-password",
      "type" : "java.lang.String",
      "deprecation" : {
        "level" : "error",
        "replacement": "spring.sql.init.password"
      }
    }, {
      "name" : "spring.datasource.data-username",
      "type" : "java.lang.String",
      "deprecation" : {
        "level" : "error",
        "replacement": "spring.sql.init.username"
      }
    }, {
      "name" : "spring.datasource.initialization-mode",
      "type" : "org.springframework.boot.jdbc.DataSourceInitializationMode",
      "deprecation" : {
        "level" : "error",
        "replacement": "spring.sql.init.mode"
      }
    }, {
      "name": "spring.datasource.jmx-enabled",
      "type": "java.lang.Boolean",
      "description": "Whether to enable JMX support (if provided by the underlying pool).",
      "defaultValue": false,
      "deprecation": {
        "level": "error",
        "replacement": "spring.datasource.tomcat.jmx-enabled"
      }
    }, {
      "name" : "spring.datasource.platform",
      "type" : "java.lang.String",
      "deprecation" : {
        "level" : "error",
        "replacement": "spring.sql.init.platform"
      }
    }, {
      "name" : "spring.datasource.schema",
      "type" : "java.util.List<java.lang.String>",
      "deprecation" : {
        "level" : "error",
        "replacement": "spring.sql.init.schema-locations"
      }
    }, {
      "name" : "spring.datasource.schema-password",
      "type" : "java.lang.String",
      "deprecation" : {
        "level" : "error",
        "replacement": "spring.sql.init.password"
      }
    }, {
      "name" : "spring.datasource.schema-username",
      "type" : "java.lang.String",
      "deprecation" : {
        "level" : "error",
        "replacement": "spring.sql.init.username"
      }
    }, {
      "name" : "spring.datasource.separator",
      "type" : "java.lang.String",
      "deprecation" : {
        "level" : "error",
        "replacement": "spring.sql.init.separator"
      }
    }, {
      "name" : "spring.datasource.sql-script-encoding",
      "type" : "java.nio.charset.Charset",
      "deprecation" : {
        "level" : "error",
        "replacement": "spring.sql.init.encoding"
      }
    }, {
      "name": "spring.elasticsearch.jest.connection-timeout",
      "type": "java.time.Duration",
      "description": "Connection timeout.",
      "deprecation": {
        "level": "error"
      }
    },
    {
      "name": "spring.elasticsearch.jest.multi-threaded",
      "type": "java.lang.Boolean",
      "description": "Whether to enable connection requests from multiple execution threads.",
      "deprecation": {
        "level": "error"
      }
    },
    {
      "name": "spring.elasticsearch.jest.password",
      "type": "java.lang.String",
      "description": "Login password.",
      "deprecation": {
        "level": "error"
      }
    },
    {
      "name": "spring.elasticsearch.jest.proxy.host",
      "type": "java.lang.String",
      "description": "Proxy host the HTTP client should use.",
      "deprecation": {
        "level": "error"
      }
    },
    {
      "name": "spring.elasticsearch.jest.proxy.port",
      "type": "java.lang.Integer",
      "description": "Proxy port the HTTP client should use.",
      "deprecation": {
        "level": "error"
      }
    },
    {
      "name": "spring.elasticsearch.jest.read-timeout",
      "type": "java.time.Duration",
      "description": "Read timeout.",
      "deprecation": {
        "level": "error"
      }
    },
    {
      "name": "spring.elasticsearch.jest.uris",
      "type": "java.util.List<java.lang.String>",
      "description": "Comma-separated list of the Elasticsearch instances to use.",
      "deprecation": {
        "level": "error"
      }
    },
    {
      "name": "spring.elasticsearch.jest.username",
      "type": "java.lang.String",
      "description": "Login username.",
      "deprecation": {
        "level": "error"
      }
    },
    {
      "name": "spring.elasticsearch.uris",
      "defaultValue": [
        "http://localhost:9200"
      ]
    },
    {
      "name": "spring.elasticsearch.webclient.max-in-memory-size",
      "type": "org.springframework.util.unit.DataSize",
      "description": "Limit on the number of bytes that can be buffered whenever the input stream needs to be aggregated.",
      "deprecation": {
        "level": "error",
        "reason": "Reactive Elasticsearch client no longer uses WebClient."
      }
    },
    {
      "name": "spring.flyway.baseline-migration-prefix",
      "defaultValue": "B",
      "description": "Filename prefix for baseline migrations. Requires Flyway Teams.",
      "deprecation": {
        "level": "error",
        "reason": "Removed in Flyway 9.0"
      }
    },
    {
      "name": "spring.flyway.check-location",
      "type": "java.lang.Boolean",
      "deprecation": {
        "replacement": "spring.flyway.fail-on-missing-locations",
        "level": "error"
      }
    },
    {
      "name": "spring.flyway.dry-run-output",
      "type": "java.io.OutputStream",
      "deprecation": {
        "level": "error",
        "reason": "Flyway Teams only."
      }
    },
    {
      "name": "spring.flyway.error-handlers",
      "type": "org.flywaydb.core.api.errorhandler.ErrorHandler[]",
      "deprecation": {
        "level": "error",
        "reason": "Flyway Teams only."
      }
    },
    {
      "name": "spring.flyway.ignore-future-migrations",
      "type": "java.lang.Boolean",
      "description": "Whether to ignore future migrations when reading the schema history table.",
      "deprecation": {
        "level": "error",
        "reason": "Removed in Flyway 9.0",
        "replacement": "spring.flyway.ignore-migration-patterns"
      }
    },
    {
      "name": "spring.flyway.ignore-ignored-migrations",
      "type": "java.lang.Boolean",
      "description": "Whether to ignore ignored migrations when reading the schema history table.",
      "deprecation": {
        "level": "error",
        "reason": "Removed in Flyway 9.0",
        "replacement": "spring.flyway.ignore-migration-patterns"
      }
    },
    {
      "name": "spring.flyway.ignore-missing-migrations",
      "type": "java.lang.Boolean",
      "description": "Whether to ignore missing migrations when reading the schema history table.",
      "deprecation": {
        "level": "error",
        "reason": "Removed in Flyway 9.0",
        "replacement": "spring.flyway.ignore-migration-patterns"
      }
    },
    {
      "name": "spring.flyway.ignore-pending-migrations",
      "type": "java.lang.Boolean",
      "description": "Whether to ignore pending migrations when reading the schema history table.",
      "deprecation": {
        "level": "error",
        "reason": "Removed in Flyway 9.0",
        "replacement": "spring.flyway.ignore-migration-patterns"
      }
    },
    {
      "name": "spring.flyway.locations",
      "sourceType": "org.springframework.boot.autoconfigure.flyway.FlywayProperties",
      "defaultValue": [
        "classpath:db/migration"
      ]
    },
    {
      "name": "spring.flyway.oracle-kerberos-config-file",
      "type": "java.lang.String",
      "deprecation": {
        "replacement": "spring.flyway.kerberos-config-file",
        "level": "error"
      }
    },
    {
      "name": "spring.flyway.sql-migration-suffix",
      "type": "java.lang.String",
      "deprecation": {
        "replacement": "spring.flyway.sql-migration-suffixes",
        "level": "error"
      }
    },
    {
      "name": "spring.flyway.sql-migration-suffixes",
      "sourceType": "org.springframework.boot.autoconfigure.flyway.FlywayProperties",
      "defaultValue": [
        ".sql"
      ]
    },
    {
      "name": "spring.flyway.undo-sql-migration-prefix",
      "type": "java.lang.String",
      "deprecation": {
        "level": "error",
        "reason": "Flyway Teams only."
      }
    },
    {
      "name": "spring.flyway.vault-secrets",
      "type": "java.util.List<java.lang.String>",
      "deprecation": {
        "level": "error",
        "reason": "Removed in the open source release of Flyway 7.12."
      }
    },
    {
      "name": "spring.flyway.vault-token",
      "type": "java.lang.String",
      "deprecation": {
        "level": "error",
        "reason": "Removed in the open source release of Flyway 7.12."
      }
    },
    {
      "name": "spring.flyway.vault-url",
      "type": "java.lang.String",
      "deprecation": {
        "level": "error",
        "reason": "Removed in the open source release of Flyway 7.12."
      }
    },
    {
      "name": "spring.freemarker.prefix",
      "defaultValue": ""
    },
    {
      "name": "spring.freemarker.suffix",
      "defaultValue": ".ftlh"
    },
    {
      "name": "spring.git.properties",
      "type": "java.lang.String",
      "description": "Resource reference to a generated git info properties file.",
      "deprecation": {
        "replacement": "spring.info.git.location",
        "level": "error"
      }
    },
    {
      "name": "spring.graphql.schema.file-extensions",
      "defaultValue": ".graphqls,.gqls"
    },
    {
      "name": "spring.graphql.schema.locations",
      "defaultValue": "classpath:graphql/**/"
    },
    {
      "name": "spring.groovy.template.prefix",
      "defaultValue": ""
    },
    {
      "name": "spring.groovy.template.suffix",
      "defaultValue": ".tpl"
    },
    {
      "name": "spring.http.converters.preferred-json-mapper",
      "type": "java.lang.String",
      "description": "Preferred JSON mapper to use for HTTP message conversion. By default, auto-detected according to the environment.",
      "deprecation": {
        "replacement": "spring.mvc.converters.preferred-json-mapper",
        "level": "error"
      }
    },
    {
      "name": "spring.http.encoding.charset",
      "type": "java.nio.charset.Charset",
      "description": "Charset of HTTP requests and responses. Added to the Content-Type header if not set explicitly.",
      "deprecation": {
        "replacement": "server.servlet.encoding.charset",
        "level": "error"
      }
    },
    {
      "name": "spring.http.encoding.enabled",
      "type": "java.lang.Boolean",
      "description": "Whether to enable http encoding support.",
      "defaultValue": true,
      "deprecation": {
        "replacement": "server.servlet.encoding.enabled",
        "level": "error"
      }
    },
    {
      "name": "spring.http.encoding.force",
      "type": "java.lang.Boolean",
      "description": "Whether to force the encoding to the configured charset on HTTP requests and responses.",
      "defaultValue": false,
      "deprecation": {
        "replacement": "server.servlet.encoding.force",
        "level": "error"
      }
    },
    {
      "name": "spring.http.encoding.force-request",
      "type": "java.lang.Boolean",
      "description": "Whether to force the encoding to the configured charset on HTTP requests. Defaults to true when force has not been specified.",
      "defaultValue": true,
      "deprecation": {
        "replacement": "server.servlet.encoding.force-request",
        "level": "error"
      }
    },
    {
      "name": "spring.http.encoding.force-response",
      "type": "java.lang.Boolean",
      "description": "Whether to force the encoding to the configured charset on HTTP responses.",
      "defaultValue": false,
      "deprecation": {
        "replacement": "server.servlet.encoding.force-response",
        "level": "error"
      }
    },
    {
      "name": "spring.http.encoding.mapping",
      "type": "java.util.Map<java.util.Locale,java.nio.charset.Charset>",
      "description": "Locale in which to encode mapping.",
      "deprecation": {
        "replacement": "server.servlet.encoding.mapping",
        "level": "error"
      }
    },
    {
      "name": "spring.http.log-request-details",
      "type": "java.lang.Boolean",
      "description": "Whether logging of (potentially sensitive) request details at DEBUG and TRACE level is allowed.",
      "defaultValue": false,
      "deprecation": {
        "replacement": "spring.mvc.log-request-details",
        "level": "error"
      }
    },
    {
      "name": "spring.info.build.location",
      "defaultValue": "classpath:META-INF/build-info.properties"
    },
    {
      "name": "spring.info.git.location",
      "defaultValue": "classpath:git.properties"
    },
    {
      "name": "spring.integration.jdbc.initialize-schema",
      "defaultValue": "embedded"
    },
    {
      "name": "spring.jackson.constructor-detector",
      "defaultValue": "default"
    },
    {
      "name": "spring.jackson.joda-date-time-format",
      "type": "java.lang.String",
      "description": "Joda date time format string. If not configured, \"date-format\" is used as a fallback if it is configured with a format string.",
      "deprecation": {
        "level": "error"
      }
    },
    {
      "name": "spring.jersey.type",
      "defaultValue": "servlet"
    },
    {
<<<<<<< HEAD
      "name": "spring.jms.listener.session.acknowledge-mode",
      "defaultValue": "auto"
    },
    {
      "name": "spring.jms.template.session.acknowledge-mode",
      "defaultValue": "auto"
=======
      "name": "spring.jmx.registration-policy",
      "defaultValue": "fail-on-existing"
>>>>>>> 6fb252b0
    },
    {
      "name": "spring.jpa.hibernate.use-new-id-generator-mappings",
      "type": "java.lang.Boolean",
      "description": "Whether to use Hibernate's newer IdentifierGenerator for AUTO, TABLE and SEQUENCE. This is actually a shortcut for the \"hibernate.id.new_generator_mappings\" property. When not specified will default to \"true\".",
      "deprecation": {
        "level": "error",
        "reason": "Hibernate no longer supports disabling the use of new ID generator mappings."
      }
    },
    {
      "name": "spring.jpa.open-in-view",
      "defaultValue": true
    },
    {
      "name": "spring.jta.enabled",
      "type": "java.lang.Boolean",
      "description": "Whether to enable JTA support.",
      "defaultValue": true
    },
    {
      "name": "spring.jta.narayana.default-timeout",
      "type": "java.time.Duration",
      "description": "Transaction timeout. If a duration suffix is not specified, seconds will be used.",
      "defaultValue": "60s",
      "deprecation": {
        "level": "error",
        "reason": "Narayana support has moved to third party starter."
      }
    },
    {
      "name": "spring.jta.narayana.expiry-scanners",
      "type": "java.util.List<java.lang.String>",
      "description": "Comma-separated list of expiry scanners.",
      "defaultValue": [
        "com.arjuna.ats.internal.arjuna.recovery.ExpiredTransactionStatusManagerScanner"
      ],
      "deprecation": {
        "level": "error",
        "reason": "Narayana support has moved to third party starter."
      }
    },
    {
      "name": "spring.jta.narayana.log-dir",
      "type": "java.lang.String",
      "description": "Transaction object store directory.",
      "deprecation": {
        "level": "error",
        "reason": "Narayana support has moved to third party starter."
      }
    },
    {
      "name": "spring.jta.narayana.one-phase-commit",
      "type": "java.lang.Boolean",
      "description": "Whether to enable one phase commit optimization.",
      "defaultValue": true,
      "deprecation": {
        "level": "error",
        "reason": "Narayana support has moved to third party starter."
      }
    },
    {
      "name": "spring.jta.narayana.periodic-recovery-period",
      "type": "java.time.Duration",
      "description": "Interval in which periodic recovery scans are performed. If a duration suffix is not specified, seconds will be used.",
      "defaultValue": "120s",
      "deprecation": {
        "level": "error",
        "reason": "Narayana support has moved to third party starter."
      }
    },
    {
      "name": "spring.jta.narayana.recovery-backoff-period",
      "type": "java.time.Duration",
      "description": "Back off period between first and second phases of the recovery scan. If a duration suffix is not specified, seconds will be used.",
      "defaultValue": "10s",
      "deprecation": {
        "level": "error",
        "reason": "Narayana support has moved to third party starter."
      }
    },
    {
      "name": "spring.jta.narayana.recovery-db-pass",
      "type": "java.lang.String",
      "description": "Database password to be used by the recovery manager.",
      "deprecation": {
        "level": "error",
        "reason": "Narayana support has moved to third party starter."
      }
    },
    {
      "name": "spring.jta.narayana.recovery-db-user",
      "type": "java.lang.String",
      "description": "Database username to be used by the recovery manager.",
      "deprecation": {
        "level": "error",
        "reason": "Narayana support has moved to third party starter."
      }
    },
    {
      "name": "spring.jta.narayana.recovery-jms-pass",
      "type": "java.lang.String",
      "description": "JMS password to be used by the recovery manager.",
      "deprecation": {
        "level": "error",
        "reason": "Narayana support has moved to third party starter."
      }
    },
    {
      "name": "spring.jta.narayana.recovery-jms-user",
      "type": "java.lang.String",
      "description": "JMS username to be used by the recovery manager.",
      "deprecation": {
        "level": "error",
        "reason": "Narayana support has moved to third party starter."
      }
    },
    {
      "name": "spring.jta.narayana.recovery-modules",
      "type": "java.util.List<java.lang.String>",
      "description": "Comma-separated list of recovery modules.",
      "deprecation": {
        "level": "error",
        "reason": "Narayana support has moved to third party starter."
      }
    },
    {
      "name": "spring.jta.narayana.transaction-manager-id",
      "type": "java.lang.String",
      "description": "Unique transaction manager id.",
      "defaultValue": "1",
      "deprecation": {
        "level": "error",
        "reason": "Narayana support has moved to third party starter."
      }
    },
    {
      "name": "spring.jta.narayana.xa-resource-orphan-filters",
      "type": "java.util.List<java.lang.String>",
      "description": "Comma-separated list of orphan filters.",
      "deprecation": {
        "level": "error",
        "reason": "Narayana support has moved to third party starter."
      }
    },
    {
      "name": "spring.kafka.admin.ssl.keystore-location",
      "type": "org.springframework.core.io.Resource",
      "description": "Location of the key store file.",
      "deprecation": {
        "replacement": "spring.kafka.admin.ssl.key-store-location",
        "level": "error"
      }
    },
    {
      "name": "spring.kafka.admin.ssl.keystore-password",
      "type": "java.lang.String",
      "description": "Store password for the key store file.",
      "deprecation": {
        "replacement": "spring.kafka.admin.ssl.key-store-password",
        "level": "error"
      }
    },
    {
      "name": "spring.kafka.admin.ssl.truststore-location",
      "type": "org.springframework.core.io.Resource",
      "description": "Location of the trust store file.",
      "deprecation": {
        "replacement": "spring.kafka.admin.ssl.trust-store-location",
        "level": "error"
      }
    },
    {
      "name": "spring.kafka.admin.ssl.truststore-password",
      "type": "java.lang.String",
      "description": "Store password for the trust store file.",
      "deprecation": {
        "replacement": "spring.kafka.admin.ssl.trust-store-password",
        "level": "error"
      }
    },
    {
      "name": "spring.kafka.consumer.isolation-level",
      "defaultValue": "read-uncommitted"
    },
    {
      "name": "spring.kafka.consumer.ssl.keystore-location",
      "type": "org.springframework.core.io.Resource",
      "description": "Location of the key store file.",
      "deprecation": {
        "replacement": "spring.kafka.consumer.ssl.key-store-location",
        "level": "error"
      }
    },
    {
      "name": "spring.kafka.consumer.ssl.keystore-password",
      "type": "java.lang.String",
      "description": "Store password for the key store file.",
      "deprecation": {
        "replacement": "spring.kafka.consumer.ssl.key-store-password",
        "level": "error"
      }
    },
    {
      "name": "spring.kafka.consumer.ssl.truststore-location",
      "type": "org.springframework.core.io.Resource",
      "description": "Location of the trust store file.",
      "deprecation": {
        "replacement": "spring.kafka.consumer.ssl.trust-store-location",
        "level": "error"
      }
    },
    {
      "name": "spring.kafka.consumer.ssl.truststore-password",
      "type": "java.lang.String",
      "description": "Store password for the trust store file.",
      "deprecation": {
        "replacement": "spring.kafka.consumer.ssl.trust-store-password",
        "level": "error"
      }
    },
    {
      "name": "spring.kafka.jaas.control-flag",
      "defaultValue": "required"
    },
    {
      "name": "spring.kafka.listener.only-log-record-metadata",
      "type": "java.lang.Boolean",
      "defaultValue": true,
      "description": "Whether to suppress the entire record from being written to the log when retries are being attempted.",
      "deprecation": {
        "reason": "Use KafkaUtils#setConsumerRecordFormatter instead.",
        "level": "error"
      }
    },
    {
      "name": "spring.kafka.listener.type",
      "defaultValue": "single"
    },
    {
      "name": "spring.kafka.producer.ssl.keystore-location",
      "type": "org.springframework.core.io.Resource",
      "description": "Location of the key store file.",
      "deprecation": {
        "replacement": "spring.kafka.producer.ssl.key-store-location",
        "level": "error"
      }
    },
    {
      "name": "spring.kafka.producer.ssl.keystore-password",
      "type": "java.lang.String",
      "description": "Store password for the key store file.",
      "deprecation": {
        "replacement": "spring.kafka.producer.ssl.key-store-password",
        "level": "error"
      }
    },
    {
      "name": "spring.kafka.producer.ssl.truststore-location",
      "type": "org.springframework.core.io.Resource",
      "description": "Location of the trust store file.",
      "deprecation": {
        "replacement": "spring.kafka.producer.ssl.trust-store-location",
        "level": "error"
      }
    },
    {
      "name": "spring.kafka.producer.ssl.truststore-password",
      "type": "java.lang.String",
      "description": "Store password for the trust store file.",
      "deprecation": {
        "replacement": "spring.kafka.producer.ssl.trust-store-password",
        "level": "error"
      }
    },
    {
      "name": "spring.kafka.ssl.keystore-location",
      "type": "org.springframework.core.io.Resource",
      "description": "Location of the key store file.",
      "deprecation": {
        "replacement": "spring.kafka.ssl.key-store-location",
        "level": "error"
      }
    },
    {
      "name": "spring.kafka.ssl.keystore-password",
      "type": "java.lang.String",
      "description": "Store password for the key store file.",
      "deprecation": {
        "replacement": "spring.kafka.ssl.key-store-password",
        "level": "error"
      }
    },
    {
      "name": "spring.kafka.ssl.truststore-location",
      "type": "org.springframework.core.io.Resource",
      "description": "Location of the trust store file.",
      "deprecation": {
        "replacement": "spring.kafka.ssl.trust-store-location",
        "level": "error"
      }
    },
    {
      "name": "spring.kafka.ssl.truststore-password",
      "type": "java.lang.String",
      "description": "Store password for the trust store file.",
      "deprecation": {
        "replacement": "spring.kafka.ssl.trust-store-password",
        "level": "error"
      }
    },
    {
      "name": "spring.kafka.streams.cache-max-bytes-buffering",
      "type": "java.lang.Integer",
      "deprecation": {
        "replacement": "spring.kafka.streams.cache-max-size-buffering",
        "level": "error"
      }
    },
    {
      "name": "spring.liquibase.check-change-log-location",
      "type": "java.lang.Boolean",
      "description": "Check the change log location exists.",
      "defaultValue": true,
      "deprecation": {
        "reason": "Liquibase has its own check that checks if the change log location exists making this property redundant.",
        "level": "error"
      }
    },
    {
      "name": "spring.liquibase.labels",
      "deprecation": {
        "replacement": "spring.liquibase.label-filter",
        "level": "error"
      }
    },
    {
      "name": "spring.mail.test-connection",
      "description": "Whether to test that the mail server is available on startup.",
      "sourceType": "org.springframework.boot.autoconfigure.mail.MailProperties",
      "type": "java.lang.Boolean",
      "defaultValue": false
    },
    {
      "name": "spring.mustache.prefix",
      "defaultValue": "classpath:/templates/"
    },
    {
      "name": "spring.mustache.reactive.media-types",
      "defaultValue": "text/html;charset=UTF-8"
    },
    {
      "name": "spring.mustache.suffix",
      "defaultValue": ".mustache"
    },
    {
      "name": "spring.mvc.converters.preferred-json-mapper",
      "type": "java.lang.String",
      "description": "Preferred JSON mapper to use for HTTP message conversion. By default, auto-detected according to the environment."
    },
    {
      "name": "spring.mvc.date-format",
      "type": "java.lang.String",
      "description": "Date format to use, for example 'dd/MM/yyyy'.",
      "deprecation": {
        "level": "error"
      }
    },
    {
      "name": "spring.mvc.favicon.enabled",
      "type": "java.lang.Boolean",
      "description": "Whether to enable resolution of favicon.ico.",
      "deprecation": {
        "level": "error"
      }
    },
    {
      "name": "spring.mvc.formcontent.filter.enabled",
      "type": "java.lang.Boolean",
      "description": "Whether to enable Spring's FormContentFilter.",
      "defaultValue": true
    },
    {
      "name": "spring.mvc.formcontent.putfilter.enabled",
      "type": "java.lang.Boolean",
      "description": "Whether to enable Spring's HttpPutFormContentFilter.",
      "defaultValue": true,
      "deprecation": {
        "replacement": "spring.mvc.formcontent.filter.enabled",
        "level": "error"
      }
    },
    {
      "name": "spring.mvc.hiddenmethod.filter.enabled",
      "type": "java.lang.Boolean",
      "description": "Whether to enable Spring's HiddenHttpMethodFilter.",
      "defaultValue": false
    },
    {
      "name": "spring.mvc.ignore-default-model-on-redirect",
      "deprecation": {
        "reason": "Deprecated for removal in Spring MVC.",
        "level": "error"
      }
    },
    {
      "name": "spring.mvc.locale",
      "type": "java.util.Locale",
      "deprecation": {
        "replacement": "spring.web.locale",
        "level": "error"
      }
    },
    {
      "name": "spring.mvc.locale-resolver",
      "type": "org.springframework.boot.autoconfigure.web.WebProperties$LocaleResolver",
      "deprecation": {
        "replacement": "spring.web.locale-resolver",
        "level": "error"
      }
    },
    {
      "name": "spring.mvc.pathmatch.matching-strategy",
      "defaultValue": "path-pattern-parser"
    },
    {
      "name": "spring.neo4j.security.trust-strategy",
      "defaultValue": "trust-system-ca-signed-certificates"
    },
    {
      "name": "spring.neo4j.uri",
      "defaultValue": "bolt://localhost:7687"
    },
    {
      "name": "spring.pulsar.function.enabled",
      "type": "java.lang.Boolean",
      "description": "Whether to enable function support.",
      "defaultValue": true
    },
    {
      "name": "spring.pulsar.producer.cache.enabled",
      "type": "java.lang.Boolean",
      "description": "Whether to enable caching in the PulsarProducerFactory.",
      "defaultValue": true
    },
    {
      "name": "spring.quartz.jdbc.comment-prefix",
      "defaultValue": [
        "#",
        "--"
      ]
    },
    {
      "name": "spring.quartz.jdbc.initialize-schema",
      "defaultValue": "embedded"
    },
    {
      "name": "spring.quartz.job-store-type",
      "defaultValue": "memory"
    },
    {
      "name": "spring.quartz.scheduler-name",
      "defaultValue": "quartzScheduler"
    },
    {
      "name": "spring.r2dbc.pool.validation-depth",
      "defaultValue": "local"
    },
    {
      "name": "spring.rabbitmq.address-shuffle-mode",
      "defaultValue": "none"
    },
    {
      "name": "spring.rabbitmq.cache.connection.mode",
      "defaultValue": "channel"
    },
    {
      "name": "spring.rabbitmq.dynamic",
      "type": "java.lang.Boolean",
      "description": "Whether to create an AmqpAdmin bean.",
      "defaultValue": true
    },
    {
      "name": "spring.rabbitmq.listener.simple.transaction-size",
      "type": "java.lang.Integer",
      "deprecation": {
        "level": "error"
      }
    },
    {
      "name": "spring.rabbitmq.listener.type",
      "defaultValue": "simple"
    },
    {
      "name": "spring.rabbitmq.publisher-confirms",
      "type": "java.lang.Boolean",
      "deprecation": {
        "level": "error"
      }
    },
    {
      "name": "spring.rabbitmq.template.queue",
      "type": "java.lang.String",
      "deprecation": {
        "replacement": "spring.rabbitmq.template.default-receive-queue",
        "level": "error"
      }
    },
    {
      "name": "spring.reactor.stacktrace-mode.enabled",
      "description": "Whether Reactor should collect stacktrace information at runtime.",
      "defaultValue": false,
      "deprecation": {
        "replacement": "spring.reactor.debug-agent.enabled"
      }
    },
    {
      "name": "spring.redis.client-name",
      "type": "java.lang.String",
      "deprecation": {
        "replacement": "spring.data.redis.client-name",
        "level": "error"
      }
    },
    {
      "name": "spring.redis.client-type",
      "type": "org.springframework.boot.autoconfigure.data.redis.RedisProperties$ClientType",
      "deprecation": {
        "replacement": "spring.data.redis.client-type",
        "level": "error"
      }
    },
    {
      "name": "spring.redis.cluster.max-redirects",
      "type": "java.lang.Integer",
      "deprecation": {
        "replacement": "spring.data.redis.cluster.max-redirects",
        "level": "error"
      }
    },
    {
      "name": "spring.redis.cluster.nodes",
      "type": "java.util.List<java.lang.String>",
      "deprecation": {
        "replacement": "spring.data.redis.cluster.nodes",
        "level": "error"
      }
    },
    {
      "name": "spring.redis.connect-timeout",
      "type": "java.time.Duration",
      "deprecation": {
        "replacement": "spring.data.redis.connect-timeout",
        "level": "error"
      }
    },
    {
      "name": "spring.redis.database",
      "type": "java.lang.Integer",
      "deprecation": {
        "replacement": "spring.data.redis.database",
        "level": "error"
      }
    },
    {
      "name": "spring.redis.host",
      "type": "java.lang.String",
      "deprecation": {
        "replacement": "spring.data.redis.host",
        "level": "error"
      }
    },
    {
      "name": "spring.redis.jedis.pool.enabled",
      "type": "java.lang.Boolean",
      "deprecation": {
        "level": "error"
      }
    },
    {
      "name": "spring.redis.jedis.pool.max-active",
      "type": "java.lang.Integer",
      "deprecation": {
        "level": "error"
      }
    },
    {
      "name": "spring.redis.jedis.pool.max-idle",
      "type": "java.lang.Integer",
      "deprecation": {
        "level": "error"
      }
    },
    {
      "name": "spring.redis.jedis.pool.max-wait",
      "type": "java.time.Duration",
      "deprecation": {
        "level": "error"
      }
    },
    {
      "name": "spring.redis.jedis.pool.min-idle",
      "type": "java.lang.Integer",
      "deprecation": {
        "level": "error"
      }
    },
    {
      "name": "spring.redis.jedis.pool.time-between-eviction-runs",
      "type": "java.time.Duration",
      "deprecation": {
        "level": "error"
      }
    },
    {
      "name": "spring.redis.lettuce.cluster.refresh.adaptive",
      "type": "java.lang.Boolean",
      "deprecation": {
        "replacement": "spring.data.redis.lettuce.cluster.refresh.adaptive",
        "level": "error"
      }
    },
    {
      "name": "spring.redis.lettuce.cluster.refresh.dynamic-refresh-sources",
      "type": "java.lang.Boolean",
      "deprecation": {
        "replacement": "spring.data.redis.lettuce.cluster.refresh.dynamic-refresh-sources",
        "level": "error"
      }
    },
    {
      "name": "spring.redis.lettuce.cluster.refresh.period",
      "type": "java.time.Duration",
      "deprecation": {
        "replacement": "spring.data.redis.lettuce.cluster.refresh.period",
        "level": "error"
      }
    },
    {
      "name": "spring.redis.lettuce.pool.enabled",
      "type": "java.lang.Boolean",
      "deprecation": {
        "level": "error"
      }
    },
    {
      "name": "spring.redis.lettuce.pool.max-active",
      "type": "java.lang.Integer",
      "deprecation": {
        "level": "error"
      }
    },
    {
      "name": "spring.redis.lettuce.pool.max-idle",
      "type": "java.lang.Integer",
      "deprecation": {
        "level": "error"
      }
    },
    {
      "name": "spring.redis.lettuce.pool.max-wait",
      "type": "java.time.Duration",
      "deprecation": {
        "level": "error"
      }
    },
    {
      "name": "spring.redis.lettuce.pool.min-idle",
      "type": "java.lang.Integer",
      "deprecation": {
        "level": "error"
      }
    },
    {
      "name": "spring.redis.lettuce.pool.time-between-eviction-runs",
      "type": "java.time.Duration",
      "deprecation": {
        "level": "error"
      }
    },
    {
      "name": "spring.redis.lettuce.shutdown-timeout",
      "type": "java.time.Duration",
      "deprecation": {
        "replacement": "spring.data.redis.lettuce.shutdown-timeout",
        "level": "error"
      }
    },
    {
      "name": "spring.redis.password",
      "type": "java.lang.String",
      "deprecation": {
        "replacement": "spring.data.redis.password",
        "level": "error"
      }
    },
    {
      "name": "spring.redis.port",
      "type": "java.lang.Integer",
      "deprecation": {
        "replacement": "spring.data.redis.port",
        "level": "error"
      }
    },
    {
      "name": "spring.redis.sentinel.master",
      "type": "java.lang.String",
      "deprecation": {
        "replacement": "spring.data.redis.sentinel.master",
        "level": "error"
      }
    },
    {
      "name": "spring.redis.sentinel.nodes",
      "type": "java.util.List<java.lang.String>",
      "deprecation": {
        "replacement": "spring.data.redis.sentinel.nodes",
        "level": "error"
      }
    },
    {
      "name": "spring.redis.sentinel.password",
      "type": "java.lang.String",
      "deprecation": {
        "replacement": "spring.data.redis.sentinel.password",
        "level": "error"
      }
    },
    {
      "name": "spring.redis.sentinel.username",
      "type": "java.lang.String",
      "deprecation": {
        "replacement": "spring.data.redis.sentinel.username",
        "level": "error"
      }
    },
    {
      "name": "spring.redis.ssl",
      "type": "java.lang.Boolean",
      "deprecation": {
        "replacement": "spring.data.redis.ssl",
        "level": "error"
      }
    },
    {
      "name": "spring.redis.timeout",
      "type": "java.time.Duration",
      "deprecation": {
        "replacement": "spring.data.redis.timeout",
        "level": "error"
      }
    },
    {
      "name": "spring.redis.url",
      "type": "java.lang.String",
      "deprecation": {
        "replacement": "spring.data.redis.url",
        "level": "error"
      }
    },
    {
      "name": "spring.redis.username",
      "type": "java.lang.String",
      "deprecation": {
        "replacement": "spring.data.redis.username",
        "level": "error"
      }
    },
    {
      "name": "spring.resources.add-mappings",
      "type": "java.lang.Boolean",
      "deprecation": {
        "replacement": "spring.web.resources.add-mappings",
        "level": "error"
      }
    },
    {
      "name": "spring.resources.cache.cachecontrol.cache-private",
      "type": "java.lang.Boolean",
      "deprecation": {
        "replacement": "spring.web.resources.cache.cachecontrol.cache-private",
        "level": "error"
      }
    },
    {
      "name": "spring.resources.cache.cachecontrol.cache-public",
      "type": "java.lang.Boolean",
      "deprecation": {
        "replacement": "spring.web.resources.cache.cachecontrol.cache-public",
        "level": "error"
      }
    },
    {
      "name": "spring.resources.cache.cachecontrol.max-age",
      "type": "java.time.Duration",
      "deprecation": {
        "replacement": "spring.web.resources.cache.cachecontrol.max-age",
        "level": "error"
      }
    },
    {
      "name": "spring.resources.cache.cachecontrol.must-revalidate",
      "type": "java.lang.Boolean",
      "deprecation": {
        "replacement": "spring.web.resources.cache.cachecontrol.must-revalidate",
        "level": "error"
      }
    },
    {
      "name": "spring.resources.cache.cachecontrol.no-cache",
      "type": "java.lang.Boolean",
      "deprecation": {
        "replacement": "spring.web.resources.cache.cachecontrol.no-cache",
        "level": "error"
      }
    },
    {
      "name": "spring.resources.cache.cachecontrol.no-store",
      "type": "java.lang.Boolean",
      "deprecation": {
        "replacement": "spring.web.resources.cache.cachecontrol.no-store",
        "level": "error"
      }
    },
    {
      "name": "spring.resources.cache.cachecontrol.no-transform",
      "type": "java.lang.Boolean",
      "deprecation": {
        "replacement": "spring.web.resources.cache.cachecontrol.no-transform",
        "level": "error"
      }
    },
    {
      "name": "spring.resources.cache.cachecontrol.proxy-revalidate",
      "type": "java.lang.Boolean",
      "deprecation": {
        "replacement": "spring.web.resources.cache.cachecontrol.proxy-revalidate",
        "level": "error"
      }
    },
    {
      "name": "spring.resources.cache.cachecontrol.s-max-age",
      "type": "java.time.Duration",
      "deprecation": {
        "replacement": "spring.web.resources.cache.cachecontrol.s-max-age",
        "level": "error"
      }
    },
    {
      "name": "spring.resources.cache.cachecontrol.stale-if-error",
      "type": "java.time.Duration",
      "deprecation": {
        "replacement": "spring.web.resources.cache.cachecontrol.stale-if-error",
        "level": "error"
      }
    },
    {
      "name": "spring.resources.cache.cachecontrol.stale-while-revalidate",
      "type": "java.time.Duration",
      "deprecation": {
        "replacement": "spring.web.resources.cache.cachecontrol.stale-while-revalidate",
        "level": "error"
      }
    },
    {
      "name": "spring.resources.cache.period",
      "type": "java.time.Duration",
      "deprecation": {
        "replacement": "spring.web.resources.cache.period",
        "level": "error"
      }
    },
    {
      "name": "spring.resources.cache.use-last-modified",
      "type": "java.lang.Boolean",
      "deprecation": {
        "replacement": "spring.web.resources.cache.use-last-modified",
        "level": "error"
      }
    },
    {
      "name": "spring.resources.chain.cache",
      "type": "java.lang.Boolean",
      "deprecation": {
        "replacement": "spring.web.resources.chain.cache",
        "level": "error"
      }
    },
    {
      "name": "spring.resources.chain.compressed",
      "type": "java.lang.Boolean",
      "deprecation": {
        "replacement": "spring.web.resources.chain.compressed",
        "level": "error"
      }
    },
    {
      "name": "spring.resources.chain.enabled",
      "type": "java.lang.Boolean",
      "deprecation": {
        "replacement": "spring.web.resources.chain.enabled",
        "level": "error"
      }
    },
    {
      "name": "spring.resources.chain.gzipped",
      "type": "java.lang.Boolean",
      "deprecation": {
        "replacement": "spring.web.resources.chain.compressed",
        "level": "error"
      }
    },
    {
      "name": "spring.resources.chain.html-application-cache",
      "type": "java.lang.Boolean",
      "deprecation": {
        "level": "error"
      }
    },
    {
      "name": "spring.resources.chain.strategy.content.enabled",
      "type": "java.lang.Boolean",
      "deprecation": {
        "replacement": "spring.web.resources.chain.strategy.content.enabled",
        "level": "error"
      }
    },
    {
      "name": "spring.resources.chain.strategy.content.paths",
      "type": "java.lang.String[]",
      "deprecation": {
        "replacement": "spring.web.resources.chain.strategy.content.paths",
        "level": "error"
      }
    },
    {
      "name": "spring.resources.chain.strategy.fixed.enabled",
      "type": "java.lang.Boolean",
      "deprecation": {
        "replacement": "spring.web.resources.chain.strategy.fixed.enabled",
        "level": "error"
      }
    },
    {
      "name": "spring.resources.chain.strategy.fixed.paths",
      "type": "java.lang.String[]",
      "deprecation": {
        "replacement": "spring.web.resources.chain.strategy.fixed.paths",
        "level": "error"
      }
    },
    {
      "name": "spring.resources.chain.strategy.fixed.version",
      "type": "java.lang.String",
      "deprecation": {
        "replacement": "spring.web.resources.chain.strategy.fixed.version",
        "level": "error"
      }
    },
    {
      "name": "spring.resources.static-locations",
      "type": "java.lang.String[]",
      "deprecation": {
        "replacement": "spring.web.resources.static-locations",
        "level": "error"
      }
    },
    {
      "name": "spring.rsocket.server.ssl.bundle",
      "description": "The name of a configured SSL bundle."
    },
    {
      "name": "spring.rsocket.server.ssl.certificate",
      "description": "Path to a PEM-encoded SSL certificate file."
    },
    {
      "name": "spring.rsocket.server.ssl.certificate-private-key",
      "description": "Path to a PEM-encoded private key file for the SSL certificate."
    },
    {
      "name": "spring.rsocket.server.ssl.ciphers",
      "description": "Supported SSL ciphers."
    },
    {
      "name": "spring.rsocket.server.ssl.client-auth",
      "description": "Client authentication mode. Requires a trust store."
    },
    {
      "name": "spring.rsocket.server.ssl.enabled",
      "description": "Whether to enable SSL support.",
      "defaultValue": true
    },
    {
      "name": "spring.rsocket.server.ssl.enabled-protocols",
      "description": "Enabled SSL protocols."
    },
    {
      "name": "spring.rsocket.server.ssl.key-alias",
      "description": "Alias that identifies the key in the key store."
    },
    {
      "name": "spring.rsocket.server.ssl.key-password",
      "description": "Password used to access the key in the key store."
    },
    {
      "name": "spring.rsocket.server.ssl.key-store",
      "description": "Path to the key store that holds the SSL certificate (typically a jks file)."
    },
    {
      "name": "spring.rsocket.server.ssl.key-store-password",
      "description": "Password used to access the key store."
    },
    {
      "name": "spring.rsocket.server.ssl.key-store-provider",
      "description": "Provider for the key store."
    },
    {
      "name": "spring.rsocket.server.ssl.key-store-type",
      "description": "Type of the key store."
    },
    {
      "name": "spring.rsocket.server.ssl.protocol",
      "description": "SSL protocol to use.",
      "defaultValue": "TLS"
    },
    {
      "name": "spring.rsocket.server.ssl.trust-certificate",
      "description": "Path to a PEM-encoded SSL certificate authority file."
    },
    {
      "name": "spring.rsocket.server.ssl.trust-certificate-private-key",
      "description": "Path to a PEM-encoded private key file for the SSL certificate authority."
    },
    {
      "name": "spring.rsocket.server.ssl.trust-store",
      "description": "Trust store that holds SSL certificates."
    },
    {
      "name": "spring.rsocket.server.ssl.trust-store-password",
      "description": "Password used to access the trust store."
    },
    {
      "name": "spring.rsocket.server.ssl.trust-store-provider",
      "description": "Provider for the trust store."
    },
    {
      "name": "spring.rsocket.server.ssl.trust-store-type",
      "description": "Type of the trust store."
    },
    {
      "name": "spring.rsocket.server.transport",
      "defaultValue": "tcp"
    },
    {
      "name": "spring.security.filter.dispatcher-types",
      "defaultValue": [
        "async",
        "error",
        "forward",
        "include",
        "request"
      ]
    },
    {
      "name": "spring.security.filter.order",
      "defaultValue": -100
    },
    {
      "name": "spring.security.oauth2.resourceserver.jwt.jws-algorithm",
      "type": "java.lang.String",
      "deprecation": {
        "replacement": "spring.security.oauth2.resourceserver.jwt.jws-algorithms",
        "level": "error"
      }
    },
    {
      "name": "spring.session.hazelcast.flush-mode",
      "defaultValue": "on-save"
    },
    {
      "name": "spring.session.hazelcast.save-mode",
      "defaultValue": "on-set-attribute"
    },
    {
      "name": "spring.session.jdbc.flush-mode",
      "defaultValue": "on-save"
    },
    {
      "name": "spring.session.jdbc.initialize-schema",
      "defaultValue": "embedded"
    },
    {
      "name": "spring.session.jdbc.save-mode",
      "defaultValue": "on-set-attribute"
    },
    {
      "name": "spring.session.redis.cleanup-cron",
      "defaultValue": "0 * * * * *"
    },
    {
      "name": "spring.session.redis.configure-action",
      "defaultValue": "notify-keyspace-events"
    },
    {
      "name": "spring.session.redis.flush-mode",
      "defaultValue": "on-save"
    },
    {
      "name": "spring.session.redis.repository-type",
      "defaultValue": "default"
    },
    {
      "name": "spring.session.redis.save-mode",
      "defaultValue": "on-set-attribute"
    },
    {
      "name": "spring.session.servlet.filter-dispatcher-types",
      "defaultValue": [
        "async",
        "error",
        "request"
      ]
    },
    {
      "name": "spring.sql.init.enabled",
      "type": "java.lang.Boolean",
      "description": "Whether basic script-based initialization of an SQL database is enabled.",
      "defaultValue": true,
      "deprecation": {
        "replacement": "spring.sql.init.mode",
        "level": "warning"
      }
    },
    {
      "name": "spring.sql.init.mode",
      "defaultValue": "embedded"
    },
    {
      "name": "spring.threads.virtual.enabled",
      "type": "java.lang.Boolean",
      "description": "Whether to use virtual threads.",
      "defaultValue": false
    },
    {
      "name": "spring.thymeleaf.prefix",
      "defaultValue": "classpath:/templates/"
    },
    {
      "name": "spring.thymeleaf.reactive.media-types",
      "defaultValue": [
        "text/html",
        "application/xhtml+xml",
        "application/xml",
        "text/xml",
        "application/rss+xml",
        "application/atom+xml",
        "application/javascript",
        "application/ecmascript",
        "text/javascript",
        "text/ecmascript",
        "application/json",
        "text/css",
        "text/plain",
        "text/event-stream"
      ]
    },
    {
      "name": "spring.thymeleaf.suffix",
      "defaultValue": ".html"
    },
    {
      "name": "spring.web.locale-resolver",
      "defaultValue": "accept-header"
    },
    {
      "name": "spring.webflux.hiddenmethod.filter.enabled",
      "type": "java.lang.Boolean",
      "description": "Whether to enable Spring's HiddenHttpMethodFilter.",
      "defaultValue": false
    },
    {
      "name": "spring.webflux.multipart.streaming",
      "type": "java.lang.Boolean",
      "deprecation": {
        "reason": "Replaced by the PartEventHttpMessageReader and the PartEvent API.",
        "level": "error"
      }
    },
    {
      "name": "spring.webservices.wsdl-locations",
      "type": "java.util.List<java.lang.String>",
      "description": "Comma-separated list of locations of WSDLs and accompanying XSDs to be exposed as beans."
    }
  ],
  "hints": [
    {
      "name": "server.servlet.jsp.class-name",
      "providers": [
        {
          "name": "class-reference",
          "parameters": {
            "target": "jakarta.servlet.http.HttpServlet"
          }
        }
      ]
    },
    {
      "name": "server.tomcat.accesslog.encoding",
      "providers": [
        {
          "name": "handle-as",
          "parameters": {
            "target": "java.nio.charset.Charset"
          }
        }
      ]
    },
    {
      "name": "server.tomcat.accesslog.locale",
      "providers": [
        {
          "name": "handle-as",
          "parameters": {
            "target": "java.util.Locale"
          }
        }
      ]
    },
    {
      "name": "server.tomcat.relaxed-path-chars",
      "values": [
        {
          "value": "<"
        },
        {
          "value": ">"
        },
        {
          "value": "["
        },
        {
          "value": "\\"
        },
        {
          "value": "]"
        },
        {
          "value": "^"
        },
        {
          "value": "`"
        },
        {
          "value": "{"
        },
        {
          "value": "|"
        },
        {
          "value": "}"
        }
      ]
    },
    {
      "name": "server.tomcat.relaxed-query-chars",
      "values": [
        {
          "value": "<"
        },
        {
          "value": ">"
        },
        {
          "value": "["
        },
        {
          "value": "\\"
        },
        {
          "value": "]"
        },
        {
          "value": "^"
        },
        {
          "value": "`"
        },
        {
          "value": "{"
        },
        {
          "value": "|"
        },
        {
          "value": "}"
        }
      ]
    },
    {
      "name": "spring.cache.jcache.provider",
      "providers": [
        {
          "name": "class-reference",
          "parameters": {
            "target": "javax.cache.spi.CachingProvider"
          }
        }
      ]
    },
    {
      "name": "spring.cassandra.schema-action",
      "providers": [
        {
          "name": "handle-as",
          "parameters": {
            "target": "org.springframework.data.cassandra.config.SchemaAction"
          }
        }
      ]
    },
    {
      "name": "spring.data.mongodb.field-naming-strategy",
      "providers": [
        {
          "name": "class-reference",
          "parameters": {
            "target": "org.springframework.data.mapping.model.FieldNamingStrategy"
          }
        }
      ]
    },
    {
      "name": "spring.datasource.data",
      "providers": [
        {
          "name": "handle-as",
          "parameters": {
            "target": "java.util.List<org.springframework.core.io.Resource>"
          }
        }
      ]
    },
    {
      "name": "spring.datasource.driver-class-name",
      "providers": [
        {
          "name": "class-reference",
          "parameters": {
            "target": "java.sql.Driver"
          }
        }
      ]
    },
    {
      "name": "spring.datasource.schema",
      "providers": [
        {
          "name": "handle-as",
          "parameters": {
            "target": "java.util.List<org.springframework.core.io.Resource>"
          }
        }
      ]
    },
    {
      "name": "spring.datasource.xa.data-source-class-name",
      "providers": [
        {
          "name": "class-reference",
          "parameters": {
            "target": "javax.sql.XADataSource"
          }
        }
      ]
    },
    {
      "name": "spring.datasource.xa.data-source-class-name",
      "providers": [
        {
          "name": "class-reference",
          "parameters": {
            "target": "javax.sql.XADataSource"
          }
        }
      ]
    },
    {
      "name": "spring.graphql.cors.allowed-headers",
      "values": [
        {
          "value": "*"
        }
      ],
      "providers": [
        {
          "name": "any"
        }
      ]
    },
    {
      "name": "spring.graphql.cors.allowed-methods",
      "values": [
        {
          "value": "*"
        }
      ],
      "providers": [
        {
          "name": "any"
        }
      ]
    },
    {
      "name": "spring.graphql.cors.allowed-origins",
      "values": [
        {
          "value": "*"
        }
      ],
      "providers": [
        {
          "name": "any"
        }
      ]
    },
    {
      "name": "spring.jmx.server",
      "providers": [
        {
          "name": "spring-bean-reference",
          "parameters": {
            "target": "javax.management.MBeanServer"
          }
        }
      ]
    },
    {
      "name": "spring.jpa.hibernate.ddl-auto",
      "values": [
        {
          "value": "none",
          "description": "Disable DDL handling."
        },
        {
          "value": "validate",
          "description": "Validate the schema, make no changes to the database."
        },
        {
          "value": "update",
          "description": "Update the schema if necessary."
        },
        {
          "value": "create",
          "description": "Create the schema and destroy previous data."
        },
        {
          "value": "create-drop",
          "description": "Create and then destroy the schema at the end of the session."
        }
      ]
    },
    {
      "name": "spring.jpa.hibernate.naming.implicit-strategy",
      "providers": [
        {
          "name": "class-reference",
          "parameters": {
            "target": "org.hibernate.boot.model.naming.ImplicitNamingStrategy"
          }
        }
      ]
    },
    {
      "name": "spring.jpa.hibernate.naming.physical-strategy",
      "providers": [
        {
          "name": "class-reference",
          "parameters": {
            "target": "org.hibernate.boot.model.naming.PhysicalNamingStrategy"
          }
        }
      ]
    },
    {
      "name": "spring.kafka.consumer.auto-offset-reset",
      "values": [
        {
          "value": "earliest",
          "description": "Automatically reset the offset to the earliest offset."
        },
        {
          "value": "latest",
          "description": "Automatically reset the offset to the latest offset."
        },
        {
          "value": "none",
          "description": "Throw exception to the consumer if no previous offset is found for the consumer's group."
        },
        {
          "value": "exception",
          "description": "Throw exception to the consumer."
        }
      ],
      "providers": [
        {
          "name": "any"
        }
      ]
    },
    {
      "name": "spring.kafka.consumer.key-deserializer",
      "providers": [
        {
          "name": "handle-as",
          "parameters": {
            "target": "org.apache.kafka.common.serialization.Deserializer"
          }
        }
      ]
    },
    {
      "name": "spring.kafka.consumer.value-deserializer",
      "providers": [
        {
          "name": "handle-as",
          "parameters": {
            "target": "org.apache.kafka.common.serialization.Deserializer"
          }
        }
      ]
    },
    {
      "name": "spring.kafka.producer.key-serializer",
      "providers": [
        {
          "name": "handle-as",
          "parameters": {
            "target": "org.apache.kafka.common.serialization.Serializer"
          }
        }
      ]
    },
    {
      "name": "spring.kafka.producer.value-serializer",
      "providers": [
        {
          "name": "handle-as",
          "parameters": {
            "target": "org.apache.kafka.common.serialization.Serializer"
          }
        }
      ]
    },
    {
      "name": "spring.liquibase.change-log",
      "providers": [
        {
          "name": "handle-as",
          "parameters": {
            "target": "org.springframework.core.io.Resource"
          }
        }
      ]
    },
    {
      "name": "spring.mvc.converters.preferred-json-mapper",
      "values": [
        {
          "value": "gson"
        },
        {
          "value": "jackson"
        },
        {
          "value": "jsonb"
        }
      ],
      "providers": [
        {
          "name": "any"
        }
      ]
    },
    {
      "name": "spring.mvc.format.date",
      "values": [
        {
          "value": "dd/MM/yyyy",
          "description": "Example date format. Any format supported by DateTimeFormatter.parse can be used."
        },
        {
          "value": "iso",
          "description": "ISO-8601 extended local date format."
        }
      ],
      "providers": [
        {
          "name": "any"
        }
      ]
    },
    {
      "name": "spring.mvc.format.date-time",
      "values": [
        {
          "value": "yyyy-MM-dd HH:mm:ss",
          "description": "Example date-time format. Any format supported by DateTimeFormatter.parse can be used."
        },
        {
          "value": "iso",
          "description": "ISO-8601 extended local date-time format."
        },
        {
          "value": "iso-offset",
          "description": "ISO offset date-time format."
        }
      ],
      "providers": [
        {
          "name": "any"
        }
      ]
    },
    {
      "name": "spring.mvc.format.time",
      "values": [
        {
          "value": "HH:mm:ss",
          "description": "Example time format. Any format supported by DateTimeFormatter.parse can be used."
        },
        {
          "value": "iso",
          "description": "ISO-8601 extended local time format."
        },
        {
          "value": "iso-offset",
          "description": "ISO offset time format."
        }
      ],
      "providers": [
        {
          "name": "any"
        }
      ]
    },
    {
      "name": "spring.sql.init.data-locations",
      "providers": [
        {
          "name": "handle-as",
          "parameters": {
            "target": "java.util.List<org.springframework.core.io.Resource>"
          }
        }
      ]
    },
    {
      "name": "spring.sql.init.schema-locations",
      "providers": [
        {
          "name": "handle-as",
          "parameters": {
            "target": "java.util.List<org.springframework.core.io.Resource>"
          }
        }
      ]
    },
    {
      "name": "spring.webflux.format.date",
      "values": [
        {
          "value": "dd/MM/yyyy",
          "description": "Example date format. Any format supported by DateTimeFormatter.parse can be used."
        },
        {
          "value": "iso",
          "description": "ISO-8601 extended local date format."
        }
      ],
      "providers": [
        {
          "name": "any"
        }
      ]
    },
    {
      "name": "spring.webflux.format.date-time",
      "values": [
        {
          "value": "yyyy-MM-dd HH:mm:ss",
          "description": "Example date-time format. Any format supported by DateTimeFormatter.parse can be used."
        },
        {
          "value": "iso",
          "description": "ISO-8601 extended local date-time format."
        },
        {
          "value": "iso-offset",
          "description": "ISO offset date-time format."
        }
      ],
      "providers": [
        {
          "name": "any"
        }
      ]
    },
    {
      "name": "spring.webflux.format.time",
      "values": [
        {
          "value": "HH:mm:ss",
          "description": "Example time format. Any format supported by DateTimeFormatter.parse can be used."
        },
        {
          "value": "iso",
          "description": "ISO-8601 extended local time format."
        },
        {
          "value": "iso-offset",
          "description": "ISO offset time format."
        }
      ],
      "providers": [
        {
          "name": "any"
        }
      ]
    }
  ]
}<|MERGE_RESOLUTION|>--- conflicted
+++ resolved
@@ -1572,17 +1572,16 @@
       "defaultValue": "servlet"
     },
     {
-<<<<<<< HEAD
       "name": "spring.jms.listener.session.acknowledge-mode",
       "defaultValue": "auto"
     },
     {
       "name": "spring.jms.template.session.acknowledge-mode",
       "defaultValue": "auto"
-=======
+    },
+    {
       "name": "spring.jmx.registration-policy",
       "defaultValue": "fail-on-existing"
->>>>>>> 6fb252b0
     },
     {
       "name": "spring.jpa.hibernate.use-new-id-generator-mappings",
