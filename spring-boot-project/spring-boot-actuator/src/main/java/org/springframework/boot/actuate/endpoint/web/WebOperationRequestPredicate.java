--- conflicted
+++ resolved
@@ -123,19 +123,10 @@
 	public String toString() {
 		StringBuilder result = new StringBuilder(this.httpMethod + " to path '" + this.path + "'");
 		if (!CollectionUtils.isEmpty(this.consumes)) {
-<<<<<<< HEAD
-			result.append(" consumes: ")
-					.append(StringUtils.collectionToCommaDelimitedString(this.consumes));
+			result.append(" consumes: ").append(StringUtils.collectionToCommaDelimitedString(this.consumes));
 		}
 		if (!CollectionUtils.isEmpty(this.produces)) {
-			result.append(" produces: ")
-					.append(StringUtils.collectionToCommaDelimitedString(this.produces));
-=======
-			result.append(" consumes: " + StringUtils.collectionToCommaDelimitedString(this.consumes));
-		}
-		if (!CollectionUtils.isEmpty(this.produces)) {
-			result.append(" produces: " + StringUtils.collectionToCommaDelimitedString(this.produces));
->>>>>>> 24925c3d
+			result.append(" produces: ").append(StringUtils.collectionToCommaDelimitedString(this.produces));
 		}
 		return result.toString();
 	}
