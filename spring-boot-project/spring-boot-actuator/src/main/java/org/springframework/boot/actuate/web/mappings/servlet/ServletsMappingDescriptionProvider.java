--- conflicted
+++ resolved
@@ -1,9 +1,5 @@
 /*
-<<<<<<< HEAD
- * Copyright 2012-2022 the original author or authors.
-=======
  * Copyright 2012-2023 the original author or authors.
->>>>>>> df5898a1
  *
  * Licensed under the Apache License, Version 2.0 (the "License");
  * you may not use this file except in compliance with the License.
@@ -48,19 +44,14 @@
 	@Override
 	public List<ServletRegistrationMappingDescription> describeMappings(ApplicationContext context) {
 		if (context instanceof WebApplicationContext webApplicationContext) {
-			return webApplicationContext.getServletContext().getServletRegistrations().values().stream()
-					.map(ServletRegistrationMappingDescription::new).toList();
+			return webApplicationContext.getServletContext()
+				.getServletRegistrations()
+				.values()
+				.stream()
+				.map(ServletRegistrationMappingDescription::new)
+				.toList();
 		}
-<<<<<<< HEAD
 		return Collections.emptyList();
-=======
-		return ((WebApplicationContext) context).getServletContext()
-			.getServletRegistrations()
-			.values()
-			.stream()
-			.map(ServletRegistrationMappingDescription::new)
-			.collect(Collectors.toList());
->>>>>>> df5898a1
 	}
 
 	@Override
