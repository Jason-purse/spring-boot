--- conflicted
+++ resolved
@@ -140,13 +140,9 @@
 			protected boolean canAdd() {
 				for (String path : paths) {
 					try {
-<<<<<<< HEAD
-						return DependencyCustomizer.this.loader.getResource(path) != null;
-=======
 						if (DependencyCustomizer.this.loader.getResource(path) == null) {
 							return false;
 						}
->>>>>>> e937b2e0
 					}
 					catch (Exception ex) {
 						// swallow exception and continue
