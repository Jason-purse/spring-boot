--- conflicted
+++ resolved
@@ -32,20 +32,7 @@
 	}
 
 	public static List<String> allCompatible() {
-<<<<<<< HEAD
-		return Arrays.asList("7.5.1", GradleVersion.current().getVersion(), "8.0.1");
-=======
-		if (isJava18()) {
-			return Arrays.asList("7.3.3", GradleVersion.current().getVersion(), "8.0.2");
-		}
-		if (isJava17()) {
-			return Arrays.asList("7.2", GradleVersion.current().getVersion(), "8.0.2");
-		}
-		if (isJava16()) {
-			return Arrays.asList("7.0.2", GradleVersion.current().getVersion(), "8.0.2");
-		}
-		return Arrays.asList("6.8.3", "6.9.4", "7.0.2", GradleVersion.current().getVersion(), "8.0.2");
->>>>>>> 27ba20f3
+		return Arrays.asList("7.5.1", GradleVersion.current().getVersion(), "8.0.2");
 	}
 
 	public static String minimumCompatible() {
