/*
<<<<<<< HEAD
 * Copyright 2012-2022 the original author or authors.
=======
 * Copyright 2012-2023 the original author or authors.
>>>>>>> df5898a1
 *
 * Licensed under the Apache License, Version 2.0 (the "License");
 * you may not use this file except in compliance with the License.
 * You may obtain a copy of the License at
 *
 *      https://www.apache.org/licenses/LICENSE-2.0
 *
 * Unless required by applicable law or agreed to in writing, software
 * distributed under the License is distributed on an "AS IS" BASIS,
 * WITHOUT WARRANTIES OR CONDITIONS OF ANY KIND, either express or implied.
 * See the License for the specific language governing permissions and
 * limitations under the License.
 */

package org.springframework.boot.gradle.plugin;

import org.gradle.testkit.runner.BuildResult;
import org.junit.jupiter.api.Test;
import org.junit.jupiter.api.extension.ExtendWith;

import org.springframework.boot.testsupport.gradle.testkit.GradleBuild;
import org.springframework.boot.testsupport.gradle.testkit.GradleBuildExtension;

import static org.assertj.core.api.Assertions.assertThat;

/**
 * Integration tests for {@link SpringBootPlugin}.
 *
 * @author Andy Wilkinson
 */
@ExtendWith(GradleBuildExtension.class)
class SpringBootPluginIntegrationTests {

	final GradleBuild gradleBuild = new GradleBuild();

	@Test
<<<<<<< HEAD
	void failFastWithVersionOfGradle7LowerThanRequired() {
		BuildResult result = this.gradleBuild.gradleVersion("7.3.3").buildAndFail();
		assertThat(result.getOutput())
				.contains("Spring Boot plugin requires Gradle 7.x (7.4 or later). The current version is Gradle 7.3.3");
=======
	void failFastWithVersionOfGradle6LowerThanRequired() {
		BuildResult result = this.gradleBuild.gradleVersion("6.7.1").buildAndFail();
		assertThat(result.getOutput())
			.contains("Spring Boot plugin requires Gradle 6.8.x, 6.9.x, or 7.x. The current version is Gradle 6.7.1");
	}

	@DisabledForJreRange(min = JRE.JAVA_16)
	@Test
	void succeedWithVersionOfGradle6MatchingWithIsRequired() {
		this.gradleBuild.gradleVersion("6.8").build();
>>>>>>> df5898a1
	}

}<|MERGE_RESOLUTION|>--- conflicted
+++ resolved
@@ -1,9 +1,5 @@
 /*
-<<<<<<< HEAD
- * Copyright 2012-2022 the original author or authors.
-=======
  * Copyright 2012-2023 the original author or authors.
->>>>>>> df5898a1
  *
  * Licensed under the Apache License, Version 2.0 (the "License");
  * you may not use this file except in compliance with the License.
@@ -40,23 +36,10 @@
 	final GradleBuild gradleBuild = new GradleBuild();
 
 	@Test
-<<<<<<< HEAD
 	void failFastWithVersionOfGradle7LowerThanRequired() {
 		BuildResult result = this.gradleBuild.gradleVersion("7.3.3").buildAndFail();
 		assertThat(result.getOutput())
-				.contains("Spring Boot plugin requires Gradle 7.x (7.4 or later). The current version is Gradle 7.3.3");
-=======
-	void failFastWithVersionOfGradle6LowerThanRequired() {
-		BuildResult result = this.gradleBuild.gradleVersion("6.7.1").buildAndFail();
-		assertThat(result.getOutput())
-			.contains("Spring Boot plugin requires Gradle 6.8.x, 6.9.x, or 7.x. The current version is Gradle 6.7.1");
-	}
-
-	@DisabledForJreRange(min = JRE.JAVA_16)
-	@Test
-	void succeedWithVersionOfGradle6MatchingWithIsRequired() {
-		this.gradleBuild.gradleVersion("6.8").build();
->>>>>>> df5898a1
+			.contains("Spring Boot plugin requires Gradle 7.x (7.4 or later). The current version is Gradle 7.3.3");
 	}
 
 }