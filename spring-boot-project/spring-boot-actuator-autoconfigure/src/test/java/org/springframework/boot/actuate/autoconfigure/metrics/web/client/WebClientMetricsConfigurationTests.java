/*
 * Copyright 2012-2019 the original author or authors.
 *
 * Licensed under the Apache License, Version 2.0 (the "License");
 * you may not use this file except in compliance with the License.
 * You may obtain a copy of the License at
 *
 *      https://www.apache.org/licenses/LICENSE-2.0
 *
 * Unless required by applicable law or agreed to in writing, software
 * distributed under the License is distributed on an "AS IS" BASIS,
 * WITHOUT WARRANTIES OR CONDITIONS OF ANY KIND, either express or implied.
 * See the License for the specific language governing permissions and
 * limitations under the License.
 */

package org.springframework.boot.actuate.autoconfigure.metrics.web.client;

import java.time.Duration;

import io.micrometer.core.instrument.MeterRegistry;
import io.micrometer.core.instrument.Timer;
import io.micrometer.core.instrument.distribution.HistogramSnapshot;
import org.junit.jupiter.api.Test;
import org.junit.jupiter.api.extension.ExtendWith;
import reactor.core.publisher.Mono;

import org.springframework.boot.actuate.autoconfigure.metrics.test.MetricsRun;
import org.springframework.boot.actuate.metrics.web.reactive.client.WebClientExchangeTagsProvider;
import org.springframework.boot.autoconfigure.AutoConfigurations;
import org.springframework.boot.autoconfigure.web.reactive.function.client.WebClientAutoConfiguration;
import org.springframework.boot.test.context.assertj.AssertableApplicationContext;
import org.springframework.boot.test.context.runner.ApplicationContextRunner;
import org.springframework.boot.test.system.CapturedOutput;
import org.springframework.boot.test.system.OutputCaptureExtension;
import org.springframework.context.annotation.Bean;
import org.springframework.context.annotation.Configuration;
import org.springframework.http.HttpStatus;
import org.springframework.http.client.reactive.ClientHttpConnector;
import org.springframework.mock.http.client.reactive.MockClientHttpResponse;
import org.springframework.web.reactive.function.client.WebClient;

import static org.assertj.core.api.Assertions.assertThat;
import static org.mockito.ArgumentMatchers.any;
import static org.mockito.BDDMockito.given;
import static org.mockito.Mockito.mock;

/**
 * Tests for {@link WebClientMetricsConfiguration}
 *
 * @author Brian Clozel
 * @author Stephane Nicoll
 */
@ExtendWith(OutputCaptureExtension.class)
public class WebClientMetricsConfigurationTests {

	private final ApplicationContextRunner contextRunner = new ApplicationContextRunner().with(MetricsRun.simple())
			.withConfiguration(
					AutoConfigurations.of(WebClientAutoConfiguration.class, HttpClientMetricsAutoConfiguration.class));

	@Test
	public void webClientCreatedWithBuilderIsInstrumented() {
		this.contextRunner.run((context) -> {
			MeterRegistry registry = context.getBean(MeterRegistry.class);
			WebClient.Builder builder = context.getBean(WebClient.Builder.class);
			validateWebClient(builder, registry);
		});
	}

	@Test
	public void shouldNotOverrideCustomTagsProvider() {
		this.contextRunner.withUserConfiguration(CustomTagsProviderConfig.class).run((context) -> assertThat(context)
				.getBeans(WebClientExchangeTagsProvider.class).hasSize(1).containsKey("customTagsProvider"));
	}

	@Test
<<<<<<< HEAD
	public void afterMaxUrisReachedFurtherUrisAreDenied(CapturedOutput capturedOutput) {
		this.contextRunner
				.withPropertyValues("management.metrics.web.client.max-uri-tags=2")
				.run((context) -> {
					MeterRegistry registry = getInitializedMeterRegistry(context);
					assertThat(registry.get("http.client.requests").meters()).hasSize(2);
					assertThat(capturedOutput).contains(
							"Reached the maximum number of URI tags for 'http.client.requests'.")
							.contains("Are you using 'uriVariables'?");
				});
	}

	@Test
	public void shouldNotDenyNorLogIfMaxUrisIsNotReached(CapturedOutput capturedOutput) {
		this.contextRunner
				.withPropertyValues("management.metrics.web.client.max-uri-tags=5")
				.run((context) -> {
					MeterRegistry registry = getInitializedMeterRegistry(context);
					assertThat(registry.get("http.client.requests").meters()).hasSize(3);
					assertThat(capturedOutput).doesNotContain(
							"Reached the maximum number of URI tags for 'http.client.requests'.")
							.doesNotContain("Are you using 'uriVariables'?");
				});
	}

	@Test
	public void autoTimeRequestsCanBeConfigured() {
		this.contextRunner.withPropertyValues(
				"management.metrics.web.client.request.autotime.enabled=true",
				"management.metrics.web.client.request.autotime.percentiles=0.5,0.7",
				"management.metrics.web.client.request.autotime.percentiles-histogram=true")
				.run((context) -> {
					MeterRegistry registry = getInitializedMeterRegistry(context);
					Timer timer = registry.get("http.client.requests").timer();
					HistogramSnapshot snapshot = timer.takeSnapshot();
					assertThat(snapshot.percentileValues()).hasSize(2);
					assertThat(snapshot.percentileValues()[0].percentile())
							.isEqualTo(0.5);
					assertThat(snapshot.percentileValues()[1].percentile())
							.isEqualTo(0.7);
				});
	}

	private MeterRegistry getInitializedMeterRegistry(
			AssertableApplicationContext context) {
=======
	public void afterMaxUrisReachedFurtherUrisAreDenied() {
		this.contextRunner.withPropertyValues("management.metrics.web.client.max-uri-tags=2").run((context) -> {
			MeterRegistry registry = getInitializedMeterRegistry(context);
			assertThat(registry.get("http.client.requests").meters()).hasSize(2);
			assertThat(this.out.toString())
					.contains("Reached the maximum number of URI tags for 'http.client.requests'.");
			assertThat(this.out.toString()).contains("Are you using 'uriVariables'?");
		});
	}

	@Test
	public void shouldNotDenyNorLogIfMaxUrisIsNotReached() {
		this.contextRunner.withPropertyValues("management.metrics.web.client.max-uri-tags=5").run((context) -> {
			MeterRegistry registry = getInitializedMeterRegistry(context);
			assertThat(registry.get("http.client.requests").meters()).hasSize(3);
			assertThat(this.out.toString())
					.doesNotContain("Reached the maximum number of URI tags for 'http.client.requests'.");
			assertThat(this.out.toString()).doesNotContain("Are you using 'uriVariables'?");
		});
	}

	private MeterRegistry getInitializedMeterRegistry(AssertableApplicationContext context) {
>>>>>>> 24925c3d
		WebClient webClient = mockWebClient(context.getBean(WebClient.Builder.class));
		MeterRegistry registry = context.getBean(MeterRegistry.class);
		for (int i = 0; i < 3; i++) {
			webClient.get().uri("https://example.org/projects/" + i).exchange().block(Duration.ofSeconds(30));
		}
		return registry;
	}

	private void validateWebClient(WebClient.Builder builder, MeterRegistry registry) {
		WebClient webClient = mockWebClient(builder);
		assertThat(registry.find("http.client.requests").meter()).isNull();
		webClient.get().uri("https://example.org/projects/{project}", "spring-boot").exchange()
				.block(Duration.ofSeconds(30));
		assertThat(registry.find("http.client.requests").tags("uri", "/projects/{project}").meter()).isNotNull();
	}

	private WebClient mockWebClient(WebClient.Builder builder) {
		ClientHttpConnector connector = mock(ClientHttpConnector.class);
		given(connector.connect(any(), any(), any())).willReturn(Mono.just(new MockClientHttpResponse(HttpStatus.OK)));
		return builder.clientConnector(connector).build();
	}

	@Configuration(proxyBeanMethods = false)
	static class CustomTagsProviderConfig {

		@Bean
		public WebClientExchangeTagsProvider customTagsProvider() {
			return mock(WebClientExchangeTagsProvider.class);
		}

	}

}<|MERGE_RESOLUTION|>--- conflicted
+++ resolved
@@ -74,76 +74,41 @@
 	}
 
 	@Test
-<<<<<<< HEAD
 	public void afterMaxUrisReachedFurtherUrisAreDenied(CapturedOutput capturedOutput) {
-		this.contextRunner
-				.withPropertyValues("management.metrics.web.client.max-uri-tags=2")
-				.run((context) -> {
-					MeterRegistry registry = getInitializedMeterRegistry(context);
-					assertThat(registry.get("http.client.requests").meters()).hasSize(2);
-					assertThat(capturedOutput).contains(
-							"Reached the maximum number of URI tags for 'http.client.requests'.")
-							.contains("Are you using 'uriVariables'?");
-				});
+		this.contextRunner.withPropertyValues("management.metrics.web.client.max-uri-tags=2").run((context) -> {
+			MeterRegistry registry = getInitializedMeterRegistry(context);
+			assertThat(registry.get("http.client.requests").meters()).hasSize(2);
+			assertThat(capturedOutput).contains("Reached the maximum number of URI tags for 'http.client.requests'.")
+					.contains("Are you using 'uriVariables'?");
+		});
 	}
 
 	@Test
 	public void shouldNotDenyNorLogIfMaxUrisIsNotReached(CapturedOutput capturedOutput) {
-		this.contextRunner
-				.withPropertyValues("management.metrics.web.client.max-uri-tags=5")
-				.run((context) -> {
-					MeterRegistry registry = getInitializedMeterRegistry(context);
-					assertThat(registry.get("http.client.requests").meters()).hasSize(3);
-					assertThat(capturedOutput).doesNotContain(
-							"Reached the maximum number of URI tags for 'http.client.requests'.")
-							.doesNotContain("Are you using 'uriVariables'?");
-				});
+		this.contextRunner.withPropertyValues("management.metrics.web.client.max-uri-tags=5").run((context) -> {
+			MeterRegistry registry = getInitializedMeterRegistry(context);
+			assertThat(registry.get("http.client.requests").meters()).hasSize(3);
+			assertThat(capturedOutput)
+					.doesNotContain("Reached the maximum number of URI tags for 'http.client.requests'.")
+					.doesNotContain("Are you using 'uriVariables'?");
+		});
 	}
 
 	@Test
 	public void autoTimeRequestsCanBeConfigured() {
-		this.contextRunner.withPropertyValues(
-				"management.metrics.web.client.request.autotime.enabled=true",
+		this.contextRunner.withPropertyValues("management.metrics.web.client.request.autotime.enabled=true",
 				"management.metrics.web.client.request.autotime.percentiles=0.5,0.7",
-				"management.metrics.web.client.request.autotime.percentiles-histogram=true")
-				.run((context) -> {
+				"management.metrics.web.client.request.autotime.percentiles-histogram=true").run((context) -> {
 					MeterRegistry registry = getInitializedMeterRegistry(context);
 					Timer timer = registry.get("http.client.requests").timer();
 					HistogramSnapshot snapshot = timer.takeSnapshot();
 					assertThat(snapshot.percentileValues()).hasSize(2);
-					assertThat(snapshot.percentileValues()[0].percentile())
-							.isEqualTo(0.5);
-					assertThat(snapshot.percentileValues()[1].percentile())
-							.isEqualTo(0.7);
+					assertThat(snapshot.percentileValues()[0].percentile()).isEqualTo(0.5);
+					assertThat(snapshot.percentileValues()[1].percentile()).isEqualTo(0.7);
 				});
 	}
 
-	private MeterRegistry getInitializedMeterRegistry(
-			AssertableApplicationContext context) {
-=======
-	public void afterMaxUrisReachedFurtherUrisAreDenied() {
-		this.contextRunner.withPropertyValues("management.metrics.web.client.max-uri-tags=2").run((context) -> {
-			MeterRegistry registry = getInitializedMeterRegistry(context);
-			assertThat(registry.get("http.client.requests").meters()).hasSize(2);
-			assertThat(this.out.toString())
-					.contains("Reached the maximum number of URI tags for 'http.client.requests'.");
-			assertThat(this.out.toString()).contains("Are you using 'uriVariables'?");
-		});
-	}
-
-	@Test
-	public void shouldNotDenyNorLogIfMaxUrisIsNotReached() {
-		this.contextRunner.withPropertyValues("management.metrics.web.client.max-uri-tags=5").run((context) -> {
-			MeterRegistry registry = getInitializedMeterRegistry(context);
-			assertThat(registry.get("http.client.requests").meters()).hasSize(3);
-			assertThat(this.out.toString())
-					.doesNotContain("Reached the maximum number of URI tags for 'http.client.requests'.");
-			assertThat(this.out.toString()).doesNotContain("Are you using 'uriVariables'?");
-		});
-	}
-
 	private MeterRegistry getInitializedMeterRegistry(AssertableApplicationContext context) {
->>>>>>> 24925c3d
 		WebClient webClient = mockWebClient(context.getBean(WebClient.Builder.class));
 		MeterRegistry registry = context.getBean(MeterRegistry.class);
 		for (int i = 0; i < 3; i++) {
