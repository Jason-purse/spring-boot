/*
 * Copyright 2012-2022 the original author or authors.
 *
 * Licensed under the Apache License, Version 2.0 (the "License");
 * you may not use this file except in compliance with the License.
 * You may obtain a copy of the License at
 *
 *      https://www.apache.org/licenses/LICENSE-2.0
 *
 * Unless required by applicable law or agreed to in writing, software
 * distributed under the License is distributed on an "AS IS" BASIS,
 * WITHOUT WARRANTIES OR CONDITIONS OF ANY KIND, either express or implied.
 * See the License for the specific language governing permissions and
 * limitations under the License.
 */

package org.springframework.boot.docs.howto.webserver.enablemultipleconnectorsintomcat

import org.apache.catalina.connector.Connector
import org.springframework.boot.web.embedded.tomcat.TomcatServletWebServerFactory
import org.springframework.boot.web.server.WebServerFactoryCustomizer
import org.springframework.context.annotation.Bean
import org.springframework.context.annotation.Configuration

@Configuration(proxyBeanMethods = false)
class MyTomcatConfiguration {

	@Bean
	fun connectorCustomizer(): WebServerFactoryCustomizer<TomcatServletWebServerFactory> {
		return WebServerFactoryCustomizer { tomcat: TomcatServletWebServerFactory ->
<<<<<<< HEAD
			tomcat.addAdditionalTomcatConnectors(createConnectorConnector())
		}
	}

	private fun createConnectorConnector(): Connector {
		val connector = Connector("org.apache.coyote.http11.Http11NioProtocol")
		connector.port = 8080
=======
			tomcat.addAdditionalTomcatConnectors(
				createConnector()
			)
		}
	}

	private fun createConnector(): Connector {
		val connector = Connector("org.apache.coyote.http11.Http11NioProtocol")
		connector.port = 8081
>>>>>>> 2170941c
		return connector
	}

}<|MERGE_RESOLUTION|>--- conflicted
+++ resolved
@@ -28,15 +28,6 @@
 	@Bean
 	fun connectorCustomizer(): WebServerFactoryCustomizer<TomcatServletWebServerFactory> {
 		return WebServerFactoryCustomizer { tomcat: TomcatServletWebServerFactory ->
-<<<<<<< HEAD
-			tomcat.addAdditionalTomcatConnectors(createConnectorConnector())
-		}
-	}
-
-	private fun createConnectorConnector(): Connector {
-		val connector = Connector("org.apache.coyote.http11.Http11NioProtocol")
-		connector.port = 8080
-=======
 			tomcat.addAdditionalTomcatConnectors(
 				createConnector()
 			)
@@ -46,7 +37,6 @@
 	private fun createConnector(): Connector {
 		val connector = Connector("org.apache.coyote.http11.Http11NioProtocol")
 		connector.port = 8081
->>>>>>> 2170941c
 		return connector
 	}
 
